--- conflicted
+++ resolved
@@ -206,16 +206,12 @@
 
     testing = pudl_settings.get("testing", False)
     # Extract EIA forms 923, 860
-<<<<<<< HEAD
-    eia860_raw_dfs = pudl.extract.eia860.Extractor().extract(eia860_years, testing=True)
-    eia861_raw_dfs = pudl.extract.eia861.Extractor().extract(eia861_years, testing=True)
-    eia923_raw_dfs = pudl.extract.eia923.Extractor().extract(eia923_years, testing=True)
-=======
+    eia860_raw_dfs = pudl.extract.eia860.Extractor().extract(
+        eia860_years, testing=testing)
+    eia861_raw_dfs = pudl.extract.eia861.Extractor().extract(
+        eia861_years, testing=testing)
     eia923_raw_dfs = pudl.extract.eia923.Extractor().extract(
         eia923_years, testing=testing)
-    eia860_raw_dfs = pudl.extract.eia860.Extractor().extract(
-        eia860_years, testing=testing)
->>>>>>> db7115ec
     # Transform EIA forms 923, 860
     eia860_transformed_dfs = pudl.transform.eia860.transform(
         eia860_raw_dfs, eia860_tables=eia860_tables)
