"""A command line interface (CLI) to the main PUDL ETL functionality.

This script generates datapacakges based on the datapackage settings enumerated
in the settings_file which is given as an argument to this script. If the
settings has empty datapackage parameters (meaning there are no years or
tables included), no datapacakges will be generated. If the settings include a
datapackage that has empty parameters, the other valid datatpackages will be
generated, but not the empty one. If there are invalid parameters (meaning a
partition that is not included in the pudl.constant.working_partitions), the
build will fail early on in the process.

The datapackages will be stored in "PUDL_OUT" in the "datapackge" subdirectory.
Currently, this function only uses default directories for "PUDL_IN" and
"PUDL_OUT" (meaning those stored in $HOME/.pudl.yml). To setup your default
pudl directories see the pudl_setup script (pudl_setup --help for more details).

"""
import argparse
import logging
import pathlib
import sys
from datetime import datetime

import coloredlogs
import yaml
from prefect.engine.executors import DaskExecutor

import pudl
from pudl.extract.ferc1 import SqliteOverwriteMode

logger = logging.getLogger(__name__)


def parse_command_line(argv):
    """
    Parse script command line arguments. See the -h option.

    Args:
        argv (list): command line arguments including caller file name.

    Returns:
        dict: A dictionary mapping command line arguments to their values.

    """
    parser = argparse.ArgumentParser(description=__doc__)
    parser.add_argument(
        dest='settings_file',
        type=str,
        default='',
        help="path to YAML datapackage settings file.")
    parser.add_argument(
        '-c',
        '--clobber',
        action='store_true',
        help="""Clobber existing datapackages if they exist. If clobber is not
        included but the datapackage bundle directory already exists the _build
        will fail. Either the datapkg_bundle_name in the settings_file needs to
        be unique or you need to include --clobber""",
        default=False)
    parser.add_argument(
        "--sandbox", action="store_true", default=False,
        help="Use the Zenodo sandbox rather than production")
    parser.add_argument(
        "--logfile", default=None,
        help="If specified, write logs to this file.")
    parser.add_argument(
<<<<<<< HEAD
=======
        "--timestamped-logfile",
        default="/tmp/pudl_etl.%F-%H%M%S.log",  # nosec
        help="""If specified, also log to the timestamped logfile. The value of
        this flag is passed to strftime method of datetime.now().""")
    parser.add_argument(
>>>>>>> 84fd4199
        "--use-dask-executor",
        action="store_true",
        default=False,
        help='If enabled, use local DaskExecutor to run the flow.')
    parser.add_argument(
<<<<<<< HEAD
=======
        "--dask-executor-address",
        default=None,
        help='If specified, use pre-existing DaskExecutor at this address.')
    parser.add_argument(
>>>>>>> 84fd4199
        "--upload-to-gcs-bucket",
        type=str,
        help='If specified, upload the datapackages to the specified gcs bucket.')
    parser.add_argument(
        "--overwrite-ferc1-db",
        type=lambda mode: SqliteOverwriteMode[mode],
        default=SqliteOverwriteMode.ALWAYS,
        choices=list(SqliteOverwriteMode))
    parser.add_argument(
        "--show-flow-graph",
        action="store_true",
        default=False,
        help="Controls whether flow dependency graphs should be displayed.")
    parser.add_argument(
<<<<<<< HEAD
        "--gcs-cache-path",
        type=str,
        help="Load datastore resources from Google Cloud Storage. Should be gs://bucket[/path_prefix]")
    parser.add_argument(
        "--bypass-local-cache",
        action="store_true",
        default=False,
        help="If enabled, the local file cache for datastore will not be used.")
=======
        "--datapkg-bundle-name",
        type=str,
        help="If specified, use this datpkg_bundle_name instead of the default from the config.""")
>>>>>>> 84fd4199

    arguments = parser.parse_args(argv[1:])
    return arguments


def setup_logging(args):
    """Configures the logging based on the command-line flags.

    Args:
        args: parsed command line flags.
    """
    logger = logging.getLogger(pudl.__name__)
    log_format = '%(asctime)s [%(levelname)8s] %(name)s:%(lineno)s %(message)s'
    coloredlogs.install(fmt=log_format, level='INFO', logger=logger)
    if args.logfile:
        file_logger = logging.FileHandler(args.logfile)
        file_logger.setFormatter(logging.Formatter(log_format))
        logger.addHandler(file_logger)
    if args.timestamped_logfile:
        file_logger = logging.FileHandler(
            datetime.now().strftime(args.timestamped_logfile))
        file_logger.setFormatter(logging.Formatter(log_format))
        logger.addHandler(file_logger)
        logger.info(f"Command line: {' '.join(sys.argv)}")


def main():
    """Parse command line and initialize PUDL DB."""
    # Display logged output from the PUDL package:
    args = parse_command_line(sys.argv)
    setup_logging(args)

    with pathlib.Path(args.settings_file).open() as f:
        script_settings = yaml.safe_load(f)

    if args.datapkg_bundle_name:
        script_settings["datapkg_bundle_name"] = args.datapkg_bundle_name

    pudl_in = script_settings.get(
        "pudl_in", pudl.workspace.setup.get_defaults()["pudl_in"])
    pudl_out = script_settings.get(
        "pudl_out", pudl.workspace.setup.get_defaults()["pudl_out"])
    pudl_settings = pudl.workspace.setup.derive_paths(
        pudl_in=pudl_in, pudl_out=pudl_out)
    pudl_settings["sandbox"] = args.sandbox

    datapkg_bundle_doi = script_settings.get("datapkg_bundle_doi")
    if datapkg_bundle_doi and not pudl.helpers.is_doi(datapkg_bundle_doi):
        raise ValueError(
            f"Found invalid bundle DOI: {datapkg_bundle_doi} "
            f"in bundle {script_settings['datpkg_bundle_name']}."
        )

    prefect_executor = None
    if args.dask_executor_address or args.use_dask_executor:
        prefect_executor = DaskExecutor(address=args.dask_executor_address)

    try:
<<<<<<< HEAD
        datapkg_bundle_doi = script_settings["datapkg_bundle_doi"]
        if not pudl.helpers.is_doi(datapkg_bundle_doi):
            raise ValueError(
                f"Found invalid bundle DOI: {datapkg_bundle_doi} "
                f"in bundle {script_settings['datpkg_bundle_name']}."
            )
    except KeyError:
        datapkg_bundle_doi = None

    pudl.etl.generate_datapkg_bundle(
        script_settings,
        pudl_settings,
        datapkg_bundle_name=script_settings['datapkg_bundle_name'],
        datapkg_bundle_doi=datapkg_bundle_doi,
        clobber=args.clobber,
        use_dask_executor=args.use_dask_executor,
        gcs_bucket=args.upload_to_gcs_bucket,
        use_local_cache=not args.bypass_local_cache,
        gcs_cache_path=args.gcs_cache_path,
        overwrite_ferc1_db=args.overwrite_ferc1_db,
        show_flow_graph=args.show_flow_graph)
    # TODO(rousik): perhaps we can pass args to this method for direct
    # acces to the commandline flags.
=======
        pudl.etl.generate_datapkg_bundle(
            script_settings,
            pudl_settings,
            datapkg_bundle_name=script_settings['datapkg_bundle_name'],
            datapkg_bundle_doi=datapkg_bundle_doi,
            clobber=args.clobber,
            prefect_executor=prefect_executor,
            gcs_bucket=args.upload_to_gcs_bucket,
            overwrite_ferc1_db=args.overwrite_ferc1_db,
            show_flow_graph=args.show_flow_graph)
    except Exception as err:
        logger.error(f'pudl_etl has failed with the following exception: {err}')
        raise err
>>>>>>> 84fd4199


if __name__ == "__main__":
    sys.exit(main())<|MERGE_RESOLUTION|>--- conflicted
+++ resolved
@@ -64,26 +64,20 @@
         "--logfile", default=None,
         help="If specified, write logs to this file.")
     parser.add_argument(
-<<<<<<< HEAD
-=======
         "--timestamped-logfile",
         default="/tmp/pudl_etl.%F-%H%M%S.log",  # nosec
         help="""If specified, also log to the timestamped logfile. The value of
         this flag is passed to strftime method of datetime.now().""")
     parser.add_argument(
->>>>>>> 84fd4199
         "--use-dask-executor",
         action="store_true",
         default=False,
         help='If enabled, use local DaskExecutor to run the flow.')
     parser.add_argument(
-<<<<<<< HEAD
-=======
         "--dask-executor-address",
         default=None,
         help='If specified, use pre-existing DaskExecutor at this address.')
     parser.add_argument(
->>>>>>> 84fd4199
         "--upload-to-gcs-bucket",
         type=str,
         help='If specified, upload the datapackages to the specified gcs bucket.')
@@ -98,7 +92,6 @@
         default=False,
         help="Controls whether flow dependency graphs should be displayed.")
     parser.add_argument(
-<<<<<<< HEAD
         "--gcs-cache-path",
         type=str,
         help="Load datastore resources from Google Cloud Storage. Should be gs://bucket[/path_prefix]")
@@ -107,11 +100,10 @@
         action="store_true",
         default=False,
         help="If enabled, the local file cache for datastore will not be used.")
-=======
+    parser.add_argument(
         "--datapkg-bundle-name",
         type=str,
         help="If specified, use this datpkg_bundle_name instead of the default from the config.""")
->>>>>>> 84fd4199
 
     arguments = parser.parse_args(argv[1:])
     return arguments
@@ -169,46 +161,18 @@
     if args.dask_executor_address or args.use_dask_executor:
         prefect_executor = DaskExecutor(address=args.dask_executor_address)
 
-    try:
-<<<<<<< HEAD
-        datapkg_bundle_doi = script_settings["datapkg_bundle_doi"]
-        if not pudl.helpers.is_doi(datapkg_bundle_doi):
-            raise ValueError(
-                f"Found invalid bundle DOI: {datapkg_bundle_doi} "
-                f"in bundle {script_settings['datpkg_bundle_name']}."
-            )
-    except KeyError:
-        datapkg_bundle_doi = None
-
     pudl.etl.generate_datapkg_bundle(
         script_settings,
         pudl_settings,
         datapkg_bundle_name=script_settings['datapkg_bundle_name'],
         datapkg_bundle_doi=datapkg_bundle_doi,
         clobber=args.clobber,
-        use_dask_executor=args.use_dask_executor,
+        prefect_executor=prefect_executor,
         gcs_bucket=args.upload_to_gcs_bucket,
         use_local_cache=not args.bypass_local_cache,
         gcs_cache_path=args.gcs_cache_path,
         overwrite_ferc1_db=args.overwrite_ferc1_db,
         show_flow_graph=args.show_flow_graph)
-    # TODO(rousik): perhaps we can pass args to this method for direct
-    # acces to the commandline flags.
-=======
-        pudl.etl.generate_datapkg_bundle(
-            script_settings,
-            pudl_settings,
-            datapkg_bundle_name=script_settings['datapkg_bundle_name'],
-            datapkg_bundle_doi=datapkg_bundle_doi,
-            clobber=args.clobber,
-            prefect_executor=prefect_executor,
-            gcs_bucket=args.upload_to_gcs_bucket,
-            overwrite_ferc1_db=args.overwrite_ferc1_db,
-            show_flow_graph=args.show_flow_graph)
-    except Exception as err:
-        logger.error(f'pudl_etl has failed with the following exception: {err}')
-        raise err
->>>>>>> 84fd4199
 
 
 if __name__ == "__main__":
