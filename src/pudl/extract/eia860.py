--- conflicted
+++ resolved
@@ -25,11 +25,7 @@
 
 
 def get_eia860_file(yr, file, data_dir):
-<<<<<<< HEAD
-    """Constructs the appopriate path for a given EIA860 Excel file.
-=======
     """ Construct the appopriate path for a given EIA860 Excel file.
->>>>>>> ee54ee12
 
     Args:
         year (int): The year that we're trying to read data for.
@@ -59,11 +55,7 @@
 
 
 def get_eia860_xlsx(years, filename, data_dir):
-<<<<<<< HEAD
-    """Reads in Excel files to create Excel objects.
-=======
     """Read in Excel files to create Excel objects.
->>>>>>> ee54ee12
 
     Rather than reading in the same Excel files several times, we can just
     read them each in once (one per year) and use the ExcelFile object to
