"""Load excel metadata CSV files form a python data package."""
import csv
import importlib.resources
import logging
import zipfile
from pathlib import Path

import pandas as pd

import pudl

logger = logging.getLogger(__name__)


class Metadata(object):
    """Loads excel metadata from python package.

    Excel sheet files may contain many different tables. When we load those
    into dataframes, metadata tells us how to do this. Metadata generally informs
    us about the position of a given page in the file (which sheet and which row)
    and it informs us how to translate excel column names into standardized
    column names.

    When metadata object is instantiated, it is given ${dataset} name and it
    will attempt to load csv files from pudl.package_data.meta.xlsx_maps.${dataset}
    package.

    It expects the following kinds of files:
    - skiprows.csv tells us how many initial rows should be skipped when loading
    data for given (partition, page).
    - skipfooter.csv tells us how many bottom rows should be skipped when
    loading data for given partition (partition, page).
    - tab_map.csv tells us what is the excel sheet name that should be read
    when loading data for given (partition, page)
    - column_map/${page}.csv currently informs us how to translate input column
    names to standardized pudl names for given (partition, input_col_name).
    Relevant page is encoded in the filename.
    """

    # TODO: we could validate whether metadata is valid for all year. We should have
    # existing records for each (year, page) -> sheet_name, (year, page) -> skiprows
    # and for all (year, page) -> column map

    def __init__(self, dataset_name):
        """Create Metadata object and load metadata from python package.

        Args:
            dataset_name: Name of the package/dataset to load the metadata from.
            Files will be loaded from pudl.package_data.meta.xlsx_meta.${dataset_name}.
        """
        pkg = f'pudl.package_data.meta.xlsx_maps.{dataset_name}'
        self._dataset_name = dataset_name
        self._skiprows = self._load_csv(pkg, 'skiprows.csv')
        self._skipfooter = self._load_csv(pkg, 'skipfooter.csv')
        self._sheet_name = self._load_csv(pkg, 'tab_map.csv')
        column_map_pkg = pkg + '.column_maps'
        self._column_map = {}
        for res in importlib.resources.contents(column_map_pkg):
            # res is expected to be ${page}.csv
            parts = res.split('.')
            if len(parts) != 2 or parts[1] != 'csv':
                continue
            column_map = self._load_csv(column_map_pkg, res)
            self._column_map[parts[0]] = column_map

    def get_dataset_name(self):
        """Returns the name of the dataset described by this metadata."""
        return self._dataset_name

    def get_sheet_name(self, page, **partition):
        """Returns name of the excel sheet that contains the data for given partition and page."""
        return self._sheet_name.at[page, str(self._get_partition_key(partition))]

    def get_skiprows(self, page, **partition):
        """Returns number of initial rows to skip when loading given partition and page."""
        return self._skiprows.at[page, str(self._get_partition_key(partition))]

    def get_skipfooter(self, page, **partition):
        """Returns number of bottom rows to skip when loading given partition and page."""
        return self._skipfooter.at[page, str(self._get_partition_key(partition))]

    def get_column_map(self, page, **partition):
        """Returns the dictionary mapping input columns to pudl columns for given partition and page."""
        return {v: k for k, v in self._column_map[page].T.loc[str(self._get_partition_key(partition))].to_dict().items() if v != -1}

    def get_all_columns(self, page):
        """Returns list of all pudl (standardized) columns for a given page (across all partition)."""
        return sorted(self._column_map[page].T.columns)

    def get_all_pages(self):
        """Returns list of all known pages."""
        return sorted(self._column_map.keys())

    @staticmethod
    def _load_csv(package, filename):
        """Load metadata from a filename that is found in a package."""
        return pd.read_csv(importlib.resources.open_text(package, filename),
                           index_col=0, comment='#')

    @staticmethod
    def _get_partition_key(partition):
        """Grab the partition key."""
        if len(partition) != 1:
            raise AssertionError(
                f"Expecting exactly one partition attribute (found: {partition})")
        return list(partition.values())[0]


class GenericExtractor(object):
    """Contains logic for extracting panda.DataFrames from excel spreadsheets.

    This class implements the generic dataset agnostic logic to load data
    from excel spreadsheet simply by using excel Metadata for given dataset.

    It is expected that individual datasets wil subclass this code and add
    custom business logic by overriding necessary methods.

    When implementing custom business logic, the following should be modified:

    1. DATASET class attribute controls which excel metadata should be loaded.

    2. BLACKLISTED_PAGES class attribute specifies which pages should not
    be loaded from the underlying excel files even if the metadata is
    available. This can be used for experimental/new code that should not be
    run yet.

    3. dtypes() should return dict with {column_name: pandas_datatype} if you
    need to specify which datatypes should be uded upon loading.

    4. If data cleanup is necessary, you can apply custom logic by overriding
    one of the following functions (they all return the modified dataframe):
    - process_raw() is applied right after loading the excel DataFrame
    from the disk.
    - process_renamed() is applied after input columns were renamed to
    standardized pudl columns.
    - process_final_page() is applied when data from all available years
    is merged into single DataFrame for a given page.

    5. get_datapackage_resources() if partition is anything other than a year,
    this method should be overwritten in the dataset-specific extractor.
    """

    METADATA = None
    """Instance of metadata object to use with this extractor."""

    BLACKLISTED_PAGES = []
    """List of supported pages that should not be extracted."""

    def __init__(self, ds):
        """
        Create new extractor object and load metadata.

        Args:
            ds (datastore.Datastore): An initialized datastore, or subclass
        """
        if not self.METADATA:
            raise NotImplementedError('self.METADATA must be set.')
        self._metadata = self.METADATA
        self._dataset_name = self._metadata.get_dataset_name()
        self._file_cache = {}
        self.ds = ds

    def process_raw(self, df, page, **partition):
        """Transforms raw dataframe and rename columns."""
        self.cols_added = []
        return df.rename(columns=self._metadata.get_column_map(partition, page))

    @staticmethod
    def process_renamed(df, page, **partition):
        """Transforms dataframe after columns are renamed."""
        return df

    @staticmethod
    def process_final_page(df, page):
        """Final processing stage applied to a page DataFrame."""
        return df

    @staticmethod
    def get_dtypes(page, **partition):
        """Provide custom dtypes for given page and partition."""
        return {}

    def extract(self, **partitions):
        """Extracts dataframes.

        Returns dict where keys are page names and values are
        DataFrames containing data across given years.

        Args:
            partitions (list, tuple or string): list of partitions to
                extract. (Ex: [2009, 2010] if dataset is partitioned by years
                or '2020-08' if dataset is partitioned by year_month)
        """
        raw_dfs = {}
        if not partitions:
            logger.warning(
                f'No partitions were given. Not extracting {self._dataset_name} spreadsheet data.')
            return raw_dfs
        logger.info(f'Extracting {self._dataset_name} spreadsheet data.')

        for page in self._metadata.get_all_pages():
            if page in self.BLACKLISTED_PAGES:
                logger.debug(f'Skipping blacklisted page {page}.')
                continue
            df = pd.DataFrame()
            for partition in pudl.helpers.iterate_multivalue_dict(**partitions):
                # we are going to skip
                if self.excel_filename(page, **partition) == '-1':
                    logger.debug(
                        f'No page for {self._dataset_name} {page} {partition}')
                    continue
                logger.debug(
                    f'Loading dataframe for {self._dataset_name} {page} {partition}')
                newdata = pd.read_excel(
                    self.load_excel_file(page, **partition),
                    sheet_name=self._metadata.get_sheet_name(
                        page, **partition),
                    skiprows=self._metadata.get_skiprows(page, **partition),
                    skipfooter=self._metadata.get_skipfooter(
                        page, **partition),
                    dtype=self.get_dtypes(page, **partition))
                newdata = pudl.helpers.simplify_columns(newdata)
                newdata = self.process_raw(newdata, page, **partition)
                newdata = self.process_renamed(newdata, page, **partition)
                df = df.append(newdata, sort=True, ignore_index=True)

            # After all years are loaded, consolidate missing columns
            missing_cols = set(self._metadata.get_all_columns(
                page)).difference(df.columns)
            empty_cols = pd.DataFrame(columns=missing_cols)
            df = pd.concat([df, empty_cols], sort=True)
            if (len(self.METADATA._column_map[page].index)
                    + len(self.cols_added)) != len(df.columns):
                # raise AssertionError(
                logger.warning(
                    f'Columns for {page} are off: should be '
                    f'{len(self.METADATA._column_map[page].index)} but got '
                    f'{len(df.columns)}'
                )
            raw_dfs[page] = self.process_final_page(df, page)
        return raw_dfs

    def load_excel_file(self, page, **partition):
        """
        Produce the ExcelFile object for the given (partition, page).

        Args:
            page (str): pudl name for the dataset contents, eg
                  "boiler_generator_assn" or "coal_stocks"
            partition: partition to load. (ex: 2009 for year partition or
                "2020-08" for year_month partition)

        Returns:
            pd.ExcelFile instance with the parsed excel spreadsheet frame
        """
<<<<<<< HEAD
        if year not in self._file_cache:
            zf = self.ds.get_zipfile_resource(self._dataset_name, year=year)
            xlsx_filename = self.excel_filename(year, page)
            excel_file = pd.ExcelFile(zf.read(xlsx_filename))
            self._file_cache[year] = excel_file
        return self._file_cache[year]
=======
        info = self.ds.get_resources(self._dataset_name, **partition)

        if info is None:
            logger.info(f"No resource found for {partition}, {page}")
            return

        item = next(info)
        p = Path(item["path"])
        xlsx_filename = self.excel_filename(page, **partition)

        if xlsx_filename in self._file_cache.keys():
            logger.debug("Grabing cached file.")
            excel_file = self._file_cache[xlsx_filename]
        else:
            logger.debug("Grabing new file.")

        if p.name != xlsx_filename:
            zf = zipfile.ZipFile(p)
            excel_file = pd.ExcelFile(zf.read(xlsx_filename))
        else:
            excel_file = pd.ExcelFile(p)
        self._file_cache[xlsx_filename] = excel_file
        return excel_file
>>>>>>> 13363766

    def excel_filename(self, page, **partition):
        """
        Produce the xlsx document file name as it will appear in the archive.

        Args:
            page: pudl name for the dataset contents, eg
                  "boiler_generator_assn" or "coal_stocks"
            partition: partition to load. (ex: 2009 for year partition or
                "2020-08" for year_month partition)
        Return:
            string name of the xlsx file
        """
        pkg = f"pudl.package_data.meta.xlsx_maps.{self._dataset_name}"

        with importlib.resources.open_text(pkg, "file_map.csv") as f:
            reader = csv.DictReader(f)

            for row in reader:
                if row["page"] == page:
                    return row[str(self.METADATA._get_partition_key(partition))]

        raise ValueError(f"No excel sheet for {partition}, {page}")<|MERGE_RESOLUTION|>--- conflicted
+++ resolved
@@ -253,38 +253,27 @@
         Returns:
             pd.ExcelFile instance with the parsed excel spreadsheet frame
         """
-<<<<<<< HEAD
-        if year not in self._file_cache:
-            zf = self.ds.get_zipfile_resource(self._dataset_name, year=year)
-            xlsx_filename = self.excel_filename(year, page)
-            excel_file = pd.ExcelFile(zf.read(xlsx_filename))
-            self._file_cache[year] = excel_file
-        return self._file_cache[year]
-=======
-        info = self.ds.get_resources(self._dataset_name, **partition)
-
-        if info is None:
-            logger.info(f"No resource found for {partition}, {page}")
-            return
-
-        item = next(info)
-        p = Path(item["path"])
         xlsx_filename = self.excel_filename(page, **partition)
-
-        if xlsx_filename in self._file_cache.keys():
-            logger.debug("Grabing cached file.")
-            excel_file = self._file_cache[xlsx_filename]
-        else:
-            logger.debug("Grabing new file.")
-
-        if p.name != xlsx_filename:
-            zf = zipfile.ZipFile(p)
-            excel_file = pd.ExcelFile(zf.read(xlsx_filename))
-        else:
-            excel_file = pd.ExcelFile(p)
-        self._file_cache[xlsx_filename] = excel_file
-        return excel_file
->>>>>>> 13363766
+        
+        if xlsx_filename not in self._file_cache:
+            excel_file = None
+            try:
+                # eia860m exports the resources as raw xlsx files that are not
+                # embedded in zip archives. To support this, we will first try
+                # to retrieve the resource directly. If this fails, we will attempt
+                # to open zip archive and locate the xlsx file inside that.
+
+                # TODO(rousik): if we can make it so, it would be useful to normalize
+                # the eia860m and zip the xlsx files. Then we could simplify this code.
+                res = self.ds.get_unique_resource(self._dataset_name, name=xlsx_filename)
+                excel_file = pd.ExcelFile(res)
+            except KeyError:
+                zf = self.ds.get_zipfile_resource(self._dataset_name, **partition)
+                excel_file = pd.ExcelFile(zf.read(xlsx_filename))
+            finally:
+                self._file_cache[xlsx_filename] = excel_file
+        # TODO(rousik): this _file_cache could be replaced with @cache or @memoize annotations
+        return self._file_cache[xlsx_filename]
 
     def excel_filename(self, page, **partition):
         """
