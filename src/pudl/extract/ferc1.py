--- conflicted
+++ resolved
@@ -486,13 +486,8 @@
         pass
 
     # And start anew
-<<<<<<< HEAD
-    sqlite_engine = connect_db(pudl_settings=pudl_settings,
-                               testing=testing)
+    sqlite_engine = connect_db(pudl_settings=pudl_settings)
     logger.info(f'Engine: {sqlite_engine}')
-=======
-    sqlite_engine = connect_db(pudl_settings=pudl_settings)
->>>>>>> d394086a
     sqlite_meta = sa.MetaData(bind=sqlite_engine)
 
     # Get the mapping of filenames to table names and fields
@@ -595,13 +590,8 @@
             )
 
     # Connect to the local SQLite DB and read its structure.
-<<<<<<< HEAD
-    ferc1_engine = connect_db(pudl_settings=pudl_settings,
-                              testing=testing)
+    ferc1_engine = connect_db(pudl_settings=pudl_settings)
     logger.info(f'Engine: {ferc1_engine}')
-=======
-    ferc1_engine = connect_db(pudl_settings=pudl_settings)
->>>>>>> d394086a
     ferc1_meta = sa.MetaData(bind=ferc1_engine)
     ferc1_meta.reflect()
     if not ferc1_meta.tables:
