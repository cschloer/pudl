--- conflicted
+++ resolved
@@ -855,23 +855,15 @@
         transform functions.
 
     """
-<<<<<<< HEAD
     # These are structural rather than "data" tables, and should not be searched
     structural_dfs = [
         "balancing_authority_eia861",
-        "service_territory_eia861",
-=======
+        "service_territory_eia861"
+    ]
+
     # The dataframes from which to compile BA-Util-State associations
-    other_dfs = [
-        tfr_dfs["sales_eia861"],
-        tfr_dfs["demand_response_eia861"],
-        tfr_dfs["advanced_metering_infrastructure_eia861"],
-        tfr_dfs["dynamic_pricing_eia861"],
-        tfr_dfs["net_metering_misc_eia861"],
->>>>>>> 55d03270
-    ]
-    # The dataframes from which to compile BA-Util-State associations
-    data_dfs = [tfr_dfs[table] for table in tfr_dfs if table not in structural_dfs]
+    data_dfs = [tfr_dfs[table]
+                for table in tfr_dfs if table not in structural_dfs]
 
     logger.info("Building an EIA 861 BA-Util-State-Date association table.")
 
@@ -940,7 +932,8 @@
         "service_territory_eia861",
     ]
     # The dataframes from which to compile BA-Util-State associations
-    data_dfs = [tfr_dfs[table] for table in tfr_dfs if table not in structural_dfs]
+    data_dfs = [tfr_dfs[table]
+                for table in tfr_dfs if table not in structural_dfs]
 
     logger.info("Building an EIA 861 Util-State-Date association table.")
     tfr_dfs["utility_assn_eia861"] = _harvest_associations(
