--- conflicted
+++ resolved
@@ -855,28 +855,15 @@
         transform functions.
 
     """
-<<<<<<< HEAD
-    # These are structural rather than "data" tables, and should not be searched
-    structural_dfs = [
-        "balancing_authority_eia861",
-        "service_territory_eia861"
-=======
     # These aren't really "data" tables, and should not be searched for associations:
     non_data_dfs = [
         "balancing_authority_eia861",
         "service_territory_eia861",
->>>>>>> 2f6f7365
     ]
+
     # The dataframes from which to compile BA-Util-State associations
     data_dfs = [tfr_dfs[table] for table in tfr_dfs if table not in non_data_dfs]
 
-<<<<<<< HEAD
-    # The dataframes from which to compile BA-Util-State associations
-    data_dfs = [tfr_dfs[table]
-                for table in tfr_dfs if table not in structural_dfs]
-
-=======
->>>>>>> 2f6f7365
     logger.info("Building an EIA 861 BA-Util-State-Date association table.")
 
     # Helpful shorthand query strings....
@@ -938,23 +925,13 @@
 
 def utility_assn(tfr_dfs):
     """Harvest a Utility-Date-State Association Table."""
-<<<<<<< HEAD
-    # These are structural rather than "data" tables, and should not be searched
-    structural_dfs = [
-=======
     # These aren't really "data" tables, and should not be searched for associations
     non_data_dfs = [
->>>>>>> 2f6f7365
         "balancing_authority_eia861",
         "service_territory_eia861",
     ]
     # The dataframes from which to compile BA-Util-State associations
-<<<<<<< HEAD
-    data_dfs = [tfr_dfs[table]
-                for table in tfr_dfs if table not in structural_dfs]
-=======
     data_dfs = [tfr_dfs[table] for table in tfr_dfs if table not in non_data_dfs]
->>>>>>> 2f6f7365
 
     logger.info("Building an EIA 861 Util-State-Date association table.")
     tfr_dfs["utility_assn_eia861"] = _harvest_associations(
