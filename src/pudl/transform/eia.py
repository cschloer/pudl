"""
Code for transforming EIA data that pertains to more than one EIA Form.

This module helps normalize EIA datasets and infers additonal connections
between EIA entities (i.e. utilities, plants, units, generators...). This
includes:

- compiling a master list of plant, utility, boiler, and generator IDs that
  appear in any of the EIA 860 or 923 tables.
- inferring more complete boiler-generator associations.
- differentiating between static and time varying attributes associated with
  the EIA entities, storing the static fields with the entity table, and the
  variable fields in an annual table.

The boiler generator association inferrence (bga) takes the associations
provided by the EIA 860, and expands on it using several methods which can be
found in :func:`pudl.transform.eia._boiler_generator_assn`.
"""
import importlib.resources
import logging

import networkx as nx
import numpy as np
import pandas as pd

import pudl
from pudl import constants as pc

logger = logging.getLogger(__name__)


def _occurrence_consistency(entity_id, compiled_df, col,
                            cols_to_consit, strictness=.7):
    """
    Find the occurence of plants & the consistency of records.

    We need to determine how consistent a reported value is in the records
    across all of the years or tables that the value is being reported, so we
    want to compile two key numbers: the number of occurances of the entity and
    the number of occurances of each reported record for each entity. With that
    information we can determine if the reported records are strict enough.

    Args:
        entity_id (list): a list of the id(s) for the entity. Ex: for a plant
            entity, the entity_id is ['plant_id_eia']. For a generator entity,
            the entity_id is ['plant_id_eia', 'generator_id'].
        compiled_df (pandas.DataFrame): a dataframe with every instance of the
            column we are trying to harvest.
        col (str): the column name of the column we are trying to harvest.
        cols_to_consit (list): a list of the columns to determine consistency.
            This either the [entity_id] or the [entity_id, 'report_date'],
            depending on whether the entity is static or annual.
        strictness (float): How consistent do you want the column records to
            be? The default setting is .7 (so 70% of the records need to be
            consistent in order to accept harvesting the record).

    Returns:
        pandas.DataFrame: this dataframe will be a transformed version of
        compiled_df with NaNs removed and with new columns with information
        about the consistency of the reported values.

    """
    # select only the colums you want and drop the NaNs
    # we want to drop the NaNs because
    # breakpoint()
    col_df = compiled_df[entity_id + ['report_date', col, 'table']].copy()
    if pc.column_dtypes["eia"][col] == pd.StringDtype():
        nan_str_mask = (col_df[col] == "nan").fillna(False)
        col_df.loc[nan_str_mask, col] = pd.NA
    col_df = col_df.dropna()

    if len(col_df) == 0:
        col_df[f'{col}_consistent'] = pd.NA
        col_df[f'{col}_consistent_rate'] = pd.NA
        col_df['entity_occurences'] = pd.NA
        col_df = col_df.drop(columns=['table'])
        return col_df
    # determine how many times each entity occurs in col_df
    occur = (
        col_df.
        groupby(by=cols_to_consit).
        agg({'table': "count"}).
        reset_index().
        rename(columns={'table': 'entity_occurences'})
    )

    # add the occurances into the main dataframe
    col_df = col_df.merge(occur, on=cols_to_consit)

    # determine how many instances of each of the records in col exist
    consist_df = (
        col_df.
        groupby(by=cols_to_consit + [col]).
        agg({'table': 'count'}).
        reset_index().
        rename(columns={'table': 'record_occurences'})
    )
    # now in col_df we have # of times an entity occurred accross the tables
    # and we are going to merge in the # of times each value occured for each
    # entity record. When we merge the consistency in with the occurances, we
    # can determine if the records are more than 70% consistent across the
    # occurances of the entities.
    col_df = col_df.merge(consist_df, how='outer').drop(columns=['table'])
    # change all of the fully consistent records to True
    col_df[f'{col}_consistent_rate'] = (
        col_df['record_occurences'] / col_df['entity_occurences'])
    col_df[f'{col}_consistent'] = (
        col_df[f'{col}_consistent_rate'] > strictness)
    col_df = col_df.sort_values(f'{col}_consistent_rate')
    return col_df


def _lat_long(dirty_df, clean_df, entity_id_df, entity_id,
              col, cols_to_consit, round_to=2):
    """Harvests more complete lat/long in special cases.

    For all of the entities were there is not a consistent enough reported
    record for latitude and longitude, this function reduces the precision of
    the reported lat/long by rounding down the reported records in order to get
    more complete set of consistent records.

    Args:
        dirty_df (pandas.DataFrame): a dataframe with entity records that have
            inconsistently reported lat/long.
        clean_df (pandas.DataFrame): a dataframe with entity records that have
            consistently reported lat/long.
        entity_id_df (pandas.DataFrame): a dataframe with a complete set of
            possible entity ids
        entity_id (list): a list of the id(s) for the entity. Ex: for a plant
            entity, the entity_id is ['plant_id_eia']. For a generator entity,
            the entity_id is ['plant_id_eia', 'generator_id'].
        col (string): the column name of the column we are trying to harvest.
        cols_to_consit (list): a list of the columns to determine consistency.
            This either the [entity_id] or the [entity_id, 'report_date'],
            depending on whether the entity is static or annual.
        round_to (integer): This is the number of decimals places we want to
            preserve while rounding down.
    Returns:
        pandas.DataFrame: a dataframe with all of the entity ids. some will
        have harvested records from the clean_df. some will have harvested
        records that were found after rounding. some will have NaNs if no
        consistently reported records were found.

    """
    # grab the dirty plant records, round and get a new consistency
    ll_df = dirty_df.round(decimals={col: round_to})
    logger.debug(f"Dirty {col} records: {len(ll_df)}")
    ll_df['table'] = 'special_case'
    ll_df = _occurrence_consistency(entity_id, ll_df, col, cols_to_consit)
    # grab the clean plants
    ll_clean_df = clean_df.dropna()
    # find the new clean plant records by selecting the True consistent records
    ll_df = ll_df[ll_df[f'{col}_consistent']].drop_duplicates(subset=entity_id)
    logger.debug(f"Clean {col} records: {len(ll_df)}")
    # add the newly cleaned records
    ll_clean_df = ll_clean_df.append(ll_df,)
    # merge onto the plants df w/ all plant ids
    ll_clean_df = entity_id_df.merge(ll_clean_df, how='outer')
    return ll_clean_df


def _add_timezone(plants_entity):
    """Adds plant IANA timezones from lat / lon.

    Args:
        plants_entity (pandas.DataFrame): Plant entity table, including columns
            named "latitude", "longitude", and optionally "state"

    Returns:
        :class:`pandas.DataFrame`: A DataFrame containing the same table, with a
        "timezone" column added. Timezone may be missing if lat / lon is
        missing or invalid.

    """
    plants_entity["timezone"] = plants_entity.apply(
        lambda row: pudl.helpers.find_timezone(
            lng=row["longitude"], lat=row["latitude"],
            state=row["state"], strict=False
        ),
        axis=1,
    )
    return plants_entity


def _add_additional_epacems_plants(plants_entity):
    """Adds the info for plants that have IDs in the CEMS data but not EIA data.

    The columns loaded are plant_id_eia, plant_name, state, latitude, and
    longitude. Note that a side effect will be resetting the index on
    plants_entity, if onecexists. If that's a problem, modify the code below.

    Note that some of these plants disappear from the CEMS before the
    earliest EIA data PUDL processes, so if PUDL eventually ingests older
    data, these may be redundant.

    The set of additional plants is every plant that appears in the hourly CEMS
    data (1995-2017) that never appears in the EIA 923 or 860 data (2009-2017
    for EIA 923, 2011-2017 for EIA 860).

    Args:
        plants_entity (pandas.DataFrame) The plant entity table that will be
            appended to
    Returns:
        pandas.DataFrame: The same plants_entity table, with the addition of
        some missing EPA CEMS plants.

    """
    # Add the plant IDs that are missing and update the values for the others
    # The data we're reading is a CSV in pudl/metadata/
    # SQL would call this whole process an upsert
    # See also: https://github.com/pandas-dev/pandas/issues/22812
    cems_df = pd.read_csv(
        importlib.resources.open_text(
            'pudl.package_data.epa.cems',
            'plant_info_for_additional_cems_plants.csv'),
        index_col=["plant_id_eia"],
        usecols=["plant_id_eia", "plant_name_eia",
                 "state", "latitude", "longitude"],
    )
    plants_entity = plants_entity.set_index("plant_id_eia")
    cems_unmatched = cems_df.loc[~cems_df.index.isin(plants_entity.index)]
    # update will replace columns and index values that add rows or affect
    # non-matching columns. It also requires an index, so we set and reset the
    # index as necessary. Also, it only works in-place, so we can't chain.
    plants_entity.update(cems_df, overwrite=True)
    return plants_entity.append(cems_unmatched).reset_index()


def _compile_all_entity_records(entity, eia_transformed_dfs):
    """
    Compile all of the entity records from each table they appear in.

    Comb through each of the dataframes in the eia_transformed_dfs dictionary
    to pull out ever instance of the entity id.
    """
    # we know these columns must be in the dfs
    entity_id = pc.entities[entity][0]
    static_cols = pc.entities[entity][1]
    annual_cols = pc.entities[entity][2]
    base_cols = pc.entities[entity][0] + ['report_date']

    # empty list for dfs to be added to for each table below
    dfs = []
    # for each df in the dict of transformed dfs
    for table_name, transformed_df in eia_transformed_dfs.items():
        # inside of main() we are going to be adding items into
        # eia_transformed_dfs with the name 'annual'. We don't want to harvest
        # from our newly harvested tables.
        if 'annual' not in table_name:
            # if the df contains the desired columns the grab those columns
            if set(base_cols).issubset(transformed_df.columns):
                logger.debug(f"        {table_name}...")
                # create a copy of the df to muck with
                df = transformed_df.copy()
                # we know these columns must be in the dfs
                cols = []
                # check whether the columns are in the specific table
                for column in static_cols + annual_cols:
                    if column in df.columns:
                        cols.append(column)
                df = df[(base_cols + cols)]
                df = df.dropna(subset=entity_id)
                # add a column with the table name so we know its origin
                df['table'] = table_name
                dfs.append(df)

                # remove the static columns, with an exception
                if ((entity in ('generators', 'plants'))
                    and (table_name in ('ownership_eia860',
                                        'utilities_eia860',
                                        'generators_eia860'))):
                    cols.remove('utility_id_eia')
                transformed_df = transformed_df.drop(columns=cols)
                eia_transformed_dfs[table_name] = transformed_df

    # add those records to the compliation
    compiled_df = pd.concat(dfs, axis=0, ignore_index=True, sort=True)
    # strip the month and day from the date so we can have annual records
    compiled_df['report_date'] = compiled_df['report_date'].dt.year
    # convert the year back into a date_time object
    year = compiled_df['report_date']
    compiled_df['report_date'] = pd.to_datetime({'year': year,
                                                 'month': 1,
                                                 'day': 1})

    logger.debug('    Casting harvested IDs to correct data types')
    # most columns become objects (ack!), so assign types
    compiled_df = compiled_df.astype(pc.entities[entity][3])
    return compiled_df


def _manage_strictness(col, eia860_ytd):
    """
    Manage the strictness level for each column.

    Args:
        col (str): name of column
        eia860_ytd (boolean): if True, the etl run is attempting to include
            year-to-date updated from EIA 860M.
    """
    strictness_default = .7
    # the longitude column is very different in the ytd 860M data (it appears
    # to have an additional decimal point) bc it shows up in the generator
    # table but it is a plant level data point, it mucks up the consistency
    strictness_cols = {
        'plant_name_eia': 0,
        'utility_name_eia': 0,
        'longitude': 0 if eia860_ytd else .7,
    }
    return strictness_cols.get(col, strictness_default)


def harvesting(entity,  # noqa: C901
               eia_transformed_dfs,
               entities_dfs,
               eia860_ytd=False,
               debug=False):
    """Compiles consistent records for various entities.

    For each entity(plants, generators, boilers, utilties), this function
    finds all the harvestable columns from any table that they show up
    in. It then determines how consistent the records are and keeps the values
    that are mostly consistent. It compiles those consistent records into
    one normalized table.

    There are a few things to note here. First being that we are not expecting
    the outcome here to be perfect! We choose to pull the most consistent
    record as reported across all the EIA tables and years, but we also
    required a "strictness" level of 70% (this is currently a hard coded
    argument for _occurrence_consistency). That means at least 70% of the
    records must be the same for us to use that value. So if values for an
    entity haven't been reported 70% consistently, then it will show up as a
    null value. We built in the ability to add special cases for columns where
    we want to apply a different method to, but the only ones we added was for
    latitude and longitude because they are by far the dirtiest.

    We have determined which columns should be considered "static" or "annual".
    These can be found in constants in the `entities` dictionary. Static means
    That is should not change over time. Annual means there is annual
    variablity. This distinction was made in part by testing the consistency
    and in part by an understanding of how the entities and columns relate in
    the real world.

    Args:
        entity (str): plants, generators, boilers, utilties
        eia_transformed_dfs (dict): A dictionary of tbl names (keys) and
            transformed dfs (values)
        entities_dfs(dict): A dictionary of entity table names (keys) and
            entity dfs (values)
        eia860_ytd (boolean): if True, the etl run is attempting to include
            year-to-date updated from EIA 860M.
        debug (bool): If True, this function will also return an additional
            dictionary of dataframes that includes the pre-deduplicated
            compiled records with the number of occurances of the entity and
            the record to see consistency of reported values.

    Returns:
        tuple: A tuple containing:
            eia_transformed_dfs (dict): dictionary of tbl names (keys) and
            transformed dfs (values)
            entity_dfs (dict): dictionary of entity table names (keys) and
            entity dfs (values)

    Raises:
        AssertionError: If the consistency of any record value is <90%.

    Todo:
        * Return to role of debug.
        * Determine what to do with null records
        * Determine how to treat mostly static records

    """
    # we know these columns must be in the dfs
    entity_id = pc.entities[entity][0]
    static_cols = pc.entities[entity][1]
    annual_cols = pc.entities[entity][2]

    logger.debug("    compiling plants for entity tables from:")

    compiled_df = _compile_all_entity_records(entity, eia_transformed_dfs)

    # compile annual ids
    annual_id_df = compiled_df[
        ['report_date'] + entity_id].copy().drop_duplicates()
    annual_id_df.sort_values(['report_date'] + entity_id,
                             inplace=True, ascending=False)

    # create the annual and entity dfs
    entity_id_df = annual_id_df.drop(
        ['report_date'], axis=1).drop_duplicates(subset=entity_id)

    entity_df = entity_id_df.copy()
    annual_df = annual_id_df.copy()
    special_case_cols = {'latitude': [_lat_long, 1],
                         'longitude': [_lat_long, 1]}
    consistency = pd.DataFrame(columns=['column', 'consistent_ratio',
                                        'wrongos', 'total'])
    col_dfs = {}
    # determine how many times each of the columns occur
    for col in static_cols + annual_cols:
        if col in annual_cols:
            cols_to_consit = entity_id + ['report_date']
        if col in static_cols:
            cols_to_consit = entity_id

        strictness = _manage_strictness(col, eia860_ytd)
        col_df = _occurrence_consistency(
            entity_id, compiled_df, col, cols_to_consit, strictness=strictness)

        # pull the correct values out of the df and merge w/ the plant ids
        col_correct_df = (
            col_df[col_df[f'{col}_consistent']].
            drop_duplicates(subset=(cols_to_consit + [f'{col}_consistent']))
        )

        # we need this to be an empty df w/ columns bc we are going to use it
        if col_correct_df.empty:
            col_correct_df = pd.DataFrame(columns=col_df.columns)

        if col in static_cols:
            clean_df = entity_id_df.merge(
                col_correct_df, on=entity_id, how='left')
            clean_df = clean_df[entity_id + [col]]
            entity_df = entity_df.merge(clean_df, on=entity_id)

        if col in annual_cols:
            clean_df = annual_id_df.merge(
                col_correct_df, on=(entity_id + ['report_date']), how='left')
            clean_df = clean_df[entity_id + ['report_date', col]]
            annual_df = annual_df.merge(
                clean_df, on=(entity_id + ['report_date']))

        # get the still dirty records by using the cleaned ids w/null values
        # we need the plants that have no 'correct' value so
        # we can't just use the col_df records when the consistency is not True
        dirty_df = col_df.merge(
            clean_df[clean_df[col].isnull()][entity_id])

        if col in special_case_cols.keys():
            clean_df = special_case_cols[col][0](
                dirty_df, clean_df, entity_id_df, entity_id, col,
                cols_to_consit, special_case_cols[col][1])

        if debug:
            col_dfs[col] = col_df
        # this next section is used to print and test whether the harvested
        # records are consistent enough
        total = len(col_df.drop_duplicates(subset=cols_to_consit))
        # if the total is 0, the ratio will error, so assign null values.
        if total == 0:
            ratio = np.NaN
            wrongos = np.NaN
            logger.debug(f"       Zero records found for {col}")
        if total > 0:
            ratio = (
                len(col_df[(col_df[f'{col}_consistent'])].
                    drop_duplicates(subset=cols_to_consit)) / total
            )
            wrongos = (1 - ratio) * total
            logger.debug(
                f"       Ratio: {ratio:.3}  "
                f"Wrongos: {wrongos:.5}  "
                f"Total: {total}   {col}"
            )
            if ratio < 0.9:
                if debug:
                    logger.error(f'{col} has low consistency: {ratio:.3}.')
                else:
                    raise AssertionError(
                        f'Harvesting of {col} is too inconsistent at {ratio:.3}.')
        # add to a small df to be used in order to print out the ratio of
        # consistent records
        consistency = consistency.append({'column': col,
                                          'consistent_ratio': ratio,
                                          'wrongos': wrongos,
                                          'total': total}, ignore_index=True)
    mcs = consistency['consistent_ratio'].mean()
    logger.info(
        f"Average consistency of static {entity} values is {mcs:.2%}")

    if entity == "plants":
        entity_df = _add_additional_epacems_plants(entity_df)
        entity_df = _add_timezone(entity_df)

    eia_transformed_dfs[f'{entity}_annual_eia'] = annual_df
    entities_dfs[f'{entity}_entity_eia'] = entity_df
    if debug:
        return entities_dfs, eia_transformed_dfs, col_dfs
    return (entities_dfs, eia_transformed_dfs)


def _boiler_generator_assn(eia_transformed_dfs,
                           eia923_years=pc.working_partitions['eia923']['years'],
                           eia860_years=pc.working_partitions['eia860']['years'],
                           debug=False):
    """
    Creates a set of more complete boiler generator associations.

    Creates a unique unit_id_pudl for each collection of boilers and generators
    within a plant that have ever been associated with each other, based on
    the boiler generator associations reported in EIA860. Unfortunately, this
    information is not complete for years before 2014, as the gas turbine
    portion of combined cycle power plants in those earlier years were not
    reporting their fuel consumption, or existence as part of the plants.

    For years 2014 and on, EIA860 contains a unit_id_eia value, allowing the
    combined cycle plant compoents to be associated with each other. For many
    plants not listed in the reported boiler generator associations, it is
    nonetheless possible to associate boilers and generators on a one-to-one
    basis, as they use identical strings to describe the units.

    In the end, between the reported BGA table, the string matching, and the
    unit_id_eia values, it's possible to create a nearly complete mapping of
    the generation units, at least for 2014 and later.

    Args:
        eia_transformed_dfs (dict): a dictionary of post-transform dataframes
            representing the EIA database tables.
        eia923_years (list-like): a list of the years of EIA 923 data that
            should be used to infer the boiler-generator associations. By
            default it is all the working years of data.
        eia860_years (list-like): a list of the years of EIA 860 data that
            should be used to infer the boiler-generator associations. By
            default it is all the working years of data.
        debug (bool): If True, include columns in the returned dataframe
            indicating by what method the individual boiler generator
            associations were inferred.

    Returns:
        eia_transformed_dfs (dict): Returns the same dictionary of dataframes
        that was passed in, and adds a new dataframe to it representing
        the boiler-generator associations as records containing
        plant_id_eia, generator_id, boiler_id, and unit_id_pudl

    Raises:
        AssertionError: If the boiler - generator association graphs are not
            bi-partite, meaning generators only connect to boilers, and boilers
            only connect to generators.
        AssertionError: If all the boilers do not end up with the same unit_id
            each year.
        AssertionError: If all the generators do not end up with the same
            unit_id each year.

    """
    # if you're not ingesting both 860 and 923, the bga is not compilable
    if not (eia860_years and eia923_years):
        return
    # compile and scrub all the parts
    logger.info("Inferring complete EIA boiler-generator associations.")
    bga_eia860 = (eia_transformed_dfs['boiler_generator_assn_eia860'].copy().
                  pipe(_restrict_years, eia923_years, eia860_years).
                  astype({'generator_id': str,
                          'boiler_id': str}))
    # grab the generation_eia923 table, group annually, generate a new tag
    gen_eia923 = eia_transformed_dfs['generation_eia923'].copy()
    gen_eia923 = gen_eia923.set_index(pd.DatetimeIndex(gen_eia923.report_date))
    gen_eia923 = (_restrict_years(gen_eia923, eia923_years, eia860_years).
                  astype({'generator_id': str}).
                  groupby([pd.Grouper(freq='AS'), 'plant_id_eia', 'generator_id']).
                  agg({'net_generation_mwh': 'sum'}).
                  reset_index())
    gen_eia923['missing_from_923'] = False

    # compile all of the generators
    gens_eia860 = eia_transformed_dfs['generators_eia860'].copy()
    gens_eia860 = _restrict_years(gens_eia860, eia923_years, eia860_years)
    gens_eia860['generator_id'] = gens_eia860.generator_id.astype(str)
    gens = pd.merge(gen_eia923, gens_eia860,
                    on=['plant_id_eia', 'report_date', 'generator_id'],
                    how='outer')

    gens = (gens[['plant_id_eia',
                  'report_date',
                  'generator_id',
                  'unit_id_eia',
                  'net_generation_mwh',
                  'missing_from_923']].
            drop_duplicates().
            astype({'generator_id': str}))

    # create the beginning of a bga compilation w/ the generators as the
    # background
    bga_compiled_1 = pd.merge(gens, bga_eia860,
                              on=['plant_id_eia', 'generator_id',
                                  'report_date'],
                              how='outer')

    # Create a set of bga's that are linked, directly from bga8
    bga_assn = bga_compiled_1[bga_compiled_1['boiler_id'].notnull()].copy()
    bga_assn['bga_source'] = 'eia860_org'

    # Create a set of bga's that were not linked directly through bga8
    bga_unassn = bga_compiled_1[bga_compiled_1['boiler_id'].isnull()].copy()
    bga_unassn = bga_unassn.drop(['boiler_id'], axis=1)

    # Side note: there are only 6 generators that appear in bga8 that don't
    # apear in gens9 or gens8 (must uncomment-out the og_tag creation above)
    # bga_compiled_1[bga_compiled_1['og_tag'].isnull()]

    bf_eia923 = eia_transformed_dfs['boiler_fuel_eia923'].copy()
    bf_eia923 = _restrict_years(bf_eia923, eia923_years, eia860_years)
    bf_eia923['boiler_id'] = bf_eia923.boiler_id.astype(str)
    bf_eia923['total_heat_content_mmbtu'] = bf_eia923['fuel_consumed_units'] * \
        bf_eia923['fuel_mmbtu_per_unit']
    bf_eia923 = bf_eia923.set_index(pd.DatetimeIndex(bf_eia923.report_date))
    bf_eia923_gb = bf_eia923.groupby(
        [pd.Grouper(freq='AS'), 'plant_id_eia', 'boiler_id'])
    bf_eia923 = bf_eia923_gb.agg({
        'total_heat_content_mmbtu': pudl.helpers.sum_na,
    }).reset_index()

    bf_eia923.drop_duplicates(
        subset=['plant_id_eia', 'report_date', 'boiler_id'], inplace=True)

    # Create a list of boilers that were not in bga8
    bf9_bga = bf_eia923.merge(bga_compiled_1,
                              on=['plant_id_eia', 'boiler_id', 'report_date'],
                              how='outer',
                              indicator=True)
    bf9_not_in_bga = bf9_bga[bf9_bga['_merge'] == 'left_only']
    bf9_not_in_bga = bf9_not_in_bga.drop(['_merge'], axis=1)

    # Match the unassociated generators with unassociated boilers
    # This method is assuming that some the strings of the generators and the
    # boilers are the same
    bga_unassn = bga_unassn.merge(bf9_not_in_bga[['plant_id_eia',
                                                  'boiler_id',
                                                  'report_date']],
                                  how='left',
                                  left_on=['report_date',
                                           'plant_id_eia',
                                           'generator_id'],
                                  right_on=['report_date',
                                            'plant_id_eia',
                                            'boiler_id'])
    bga_unassn.sort_values(['report_date', 'plant_id_eia'], inplace=True)
    bga_unassn['bga_source'] = None
    bga_unassn.loc[bga_unassn.boiler_id.notnull(),
                   'bga_source'] = 'string_assn'

    bga_compiled_2 = (bga_assn.append(bga_unassn).
                      sort_values(['plant_id_eia', 'report_date']).
                      fillna({'missing_from_923': True}))

    # Connect the gens and boilers in units
    bga_compiled_units = bga_compiled_2.loc[
        bga_compiled_2['unit_id_eia'].notnull()]
    bga_gen_units = bga_compiled_units.drop(['boiler_id'], axis=1)
    bga_boil_units = bga_compiled_units[['plant_id_eia',
                                         'report_date',
                                         'boiler_id',
                                         'unit_id_eia']].copy()
    bga_boil_units.dropna(subset=['boiler_id'], inplace=True)

    # merge the units with the boilers
    bga_unit_compilation = bga_gen_units.merge(bga_boil_units,
                                               how='outer',
                                               on=['plant_id_eia',
                                                   'report_date',
                                                   'unit_id_eia'],
                                               indicator=True)
    # label the bga_source
    bga_unit_compilation. \
        loc[bga_unit_compilation['bga_source'].isnull(),
            'bga_source'] = 'unit_connection'
    bga_unit_compilation.drop(['_merge'], axis=1, inplace=True)
    bga_non_units = bga_compiled_2[bga_compiled_2['unit_id_eia'].isnull()]

    # combine the unit compilation and the non units
    bga_compiled_3 = bga_non_units.append(bga_unit_compilation)

    # resort the records and the columns
    bga_compiled_3.sort_values(['plant_id_eia', 'report_date'], inplace=True)
    bga_compiled_3 = bga_compiled_3[['plant_id_eia',
                                     'report_date',
                                     'generator_id',
                                     'boiler_id',
                                     'unit_id_eia',
                                     'bga_source',
                                     'net_generation_mwh',
                                     'missing_from_923']]

    # label plants that have 'bad' generator records (generators that have MWhs
    # in gens9 but don't have connected boilers) create a df with just the bad
    # plants by searching for the 'bad' generators
    bad_plants = bga_compiled_3[(bga_compiled_3['boiler_id'].isnull()) &
                                (bga_compiled_3['net_generation_mwh'] > 0)].\
        drop_duplicates(subset=['plant_id_eia', 'report_date'])
    bad_plants = bad_plants[['plant_id_eia', 'report_date']]

    # merge the 'bad' plants back into the larger frame
    bga_compiled_3 = bga_compiled_3.merge(bad_plants,
                                          how='outer',
                                          on=['plant_id_eia', 'report_date'],
                                          indicator=True)

    # use the indicator to create labels
    bga_compiled_3['plant_w_bad_generator'] = np.where(
        bga_compiled_3._merge == 'both', True, False)
    # Note: At least one gen has reported MWh in 923, but could not be
    # programmatically mapped to a boiler

    # we don't need this one anymore
    bga_compiled_3 = bga_compiled_3.drop(['_merge'], axis=1)

    # create a label for generators that are unmapped but in 923
    bga_compiled_3['unmapped_but_in_923'] = np.where((bga_compiled_3.boiler_id.isnull()) &
                                                     ~bga_compiled_3.missing_from_923 &
                                                     (bga_compiled_3.net_generation_mwh == 0),
                                                     True,
                                                     False)

    # create a label for generators that are unmapped
    bga_compiled_3['unmapped'] = np.where(bga_compiled_3.boiler_id.isnull(),
                                          True,
                                          False)
    bga_out = bga_compiled_3.drop('net_generation_mwh', axis=1)
    bga_out.loc[bga_out.unit_id_eia.isnull(), 'unit_id_eia'] = None

    bga_for_nx = bga_out[['plant_id_eia', 'report_date', 'generator_id',
                          'boiler_id', 'unit_id_eia']]
    # If there's no boiler... there's no boiler-generator association
    bga_for_nx = bga_for_nx.dropna(subset=['boiler_id']).drop_duplicates()

    # Need boiler & generator specific ID strings, or they look like
    # the same node to NX
    bga_for_nx['generators'] = 'p' + bga_for_nx.plant_id_eia.astype(str) + \
        '_g' + bga_for_nx.generator_id.astype(str)
    bga_for_nx['boilers'] = 'p' + bga_for_nx.plant_id_eia.astype(str) + \
        '_b' + bga_for_nx.boiler_id.astype(str)

    # dataframe to accumulate the unit_ids in
    bga_w_units = pd.DataFrame()
    # We want to start our unit_id counter anew for each plant:
    for pid in bga_for_nx.plant_id_eia.unique():
        bga_byplant = bga_for_nx[bga_for_nx.plant_id_eia == pid].copy()

        # Create a graph from the dataframe of boilers and generators. It's a
        # multi-graph, meaning the same nodes can be connected by more than one
        # edge -- this allows us to preserve multiple years worth of boiler
        # generator association information for later inspection if need be:
        bga_graph = nx.from_pandas_edgelist(bga_byplant,
                                            source='generators',
                                            target='boilers',
                                            edge_attr=True,
                                            create_using=nx.MultiGraph())

        # Each connected sub-graph is a generation unit:
        gen_units = [bga_graph.subgraph(c).copy()
                     for c in nx.connected_components(bga_graph)]

        # Assign a unit_id to each subgraph, and extract edges into a dataframe
        for unit_id, unit in zip(range(len(gen_units)), gen_units):
            # All the boiler-generator association graphs should be bi-partite,
            # meaning generators only connect to boilers, and boilers only
            # connect to generators.
            if not nx.algorithms.bipartite.is_bipartite(unit):
                raise AssertionError(
                    f"Non-bipartite generation unit graph found."
                    f"plant_id_eia={pid}, unit_id_pudl={unit_id}."
                )
            nx.set_edge_attributes(
                unit, name='unit_id_pudl', values=unit_id + 1)
            new_unit_df = nx.to_pandas_edgelist(unit)
            bga_w_units = bga_w_units.append(new_unit_df)

    bga_w_units = bga_w_units.sort_values(['plant_id_eia', 'unit_id_pudl',
                                           'generator_id', 'boiler_id'])
    bga_w_units = bga_w_units.drop(['source', 'target'], axis=1)

    # Check whether the PUDL unit_id values we've inferred conflict with
    # the unit_id_eia values that were reported to EIA. Are there any PUDL
    # unit_id values that have more than 1 EIA unit_id_eia within them?
    bga_unit_id_eia_counts = bga_w_units.groupby(['plant_id_eia', 'unit_id_pudl'])['unit_id_eia'].\
        nunique().to_frame().reset_index()
    bga_unit_id_eia_counts = bga_unit_id_eia_counts.rename(
        columns={'unit_id_eia': 'unit_id_eia_count'})
    bga_unit_id_eia_counts = pd.merge(bga_w_units, bga_unit_id_eia_counts,
                                      on=['plant_id_eia', 'unit_id_pudl'])
    too_many_codes = bga_unit_id_eia_counts[bga_unit_id_eia_counts.unit_id_eia_count > 1]
    too_many_codes = too_many_codes[~too_many_codes.unit_id_eia.isnull()].\
        groupby(['plant_id_eia', 'unit_id_pudl'])['unit_id_eia'].unique()
    for row in too_many_codes.iteritems():
        logger.warning(f"Multiple EIA unit codes:"
                       f"plant_id_eia={row[0][0]}, "
                       f"unit_id_pudl={row[0][1]}, "
                       f"unit_id_eia={row[1]}")
    bga_w_units = bga_w_units.drop('unit_id_eia', axis=1)

    # These assertions test that all boilers and generators ended up in the
    # same unit_id across all the years of reporting:
    pgu_gb = bga_w_units.groupby(
        ['plant_id_eia', 'generator_id'])['unit_id_pudl']
    if not (pgu_gb.nunique() == 1).all():
        raise AssertionError("Inconsistent inter-annual BGA assignment!")
    pbu_gb = bga_w_units.groupby(
        ['plant_id_eia', 'boiler_id'])['unit_id_pudl']
    if not (pbu_gb.nunique() == 1).all():
        raise AssertionError("Inconsistent inter-annual BGA assignment!")

    bga_w_units = bga_w_units.drop('report_date', axis=1)
    bga_w_units = bga_w_units[['plant_id_eia', 'unit_id_pudl',
                               'generator_id', 'boiler_id']].drop_duplicates()
    bga_out = pd.merge(bga_out, bga_w_units, how='left',
                       on=['plant_id_eia', 'generator_id', 'boiler_id'])
    bga_out['unit_id_pudl'] = (
        bga_out['unit_id_pudl'].
        fillna(value=0).
        astype(int)
    )

    if not debug:
        bga_out = bga_out[~bga_out.missing_from_923 &
                          ~bga_out.plant_w_bad_generator &
                          ~bga_out.unmapped_but_in_923 &
                          ~bga_out.unmapped]

        bga_out = bga_out.drop(['missing_from_923',
                                'plant_w_bad_generator',
                                'unmapped_but_in_923',
                                'unmapped'], axis=1)
        bga_out = bga_out.drop_duplicates(subset=['report_date',
                                                  'plant_id_eia',
                                                  'boiler_id',
                                                  'generator_id'])

    eia_transformed_dfs['boiler_generator_assn_eia860'] = bga_out

    return eia_transformed_dfs


def _restrict_years(df,
                    eia923_years=pc.working_partitions['eia923']['years'],
                    eia860_years=pc.working_partitions['eia860']['years']):
    """Restricts eia years for boiler generator association."""
    bga_years = set(eia860_years) & set(eia923_years)
    df = df[df.report_date.dt.year.isin(bga_years)]
    return df


def transform(eia_transformed_dfs,
              eia860_years=pc.working_partitions['eia860']['years'],
              eia923_years=pc.working_partitions['eia923']['years'],
              eia860_ytd=False,
              debug=False):
    """Creates DataFrames for EIA Entity tables and modifies EIA tables.

    This function coordinates two main actions: generating the entity tables
    via ``harvesting()`` and generating the boiler generator associations via
    ``_boiler_generator_assn()``.

    There is also some removal of tables that are no longer needed after the
    entity harvesting is finished.

    Args:
        eia_transformed_dfs (dict): a dictionary of table names (keys) and
            transformed dataframes (values).
        eia860_years (list): a list of years for EIA 860, must be continuous,
            and only include working years.
        eia923_years (list): a list of years for EIA 923, must be continuous,
            and include only working years.
        eia860_ytd (boolean): if True, the etl run is attempting to include
            year-to-date updated from EIA 860M.
        debug (bool): if true, informational columns will be added into
            boiler_generator_assn

    Returns:
        dict: mapping from table names to dataframes. Both entity tables and
        simplified eia tables are returned.
    """
    if not eia923_years and not eia860_years:
        logger.info('Not ingesting EIA')
        return None
    # Apply the right dtypes to the input dfs
    eia_transformed_dfs = pudl.helpers.convert_dfs_dict_dtypes(
        eia_transformed_dfs, 'eia')
<<<<<<< HEAD
=======

>>>>>>> 84fd4199
    # create the empty entities df to fill up
    entities_dfs = {}

    # for each of the entities, harvest the static and annual columns.
    # the order of the entities matter! the
    for entity in pc.entities.keys():
        logger.info(f"Harvesting IDs & consistently static attributes "
                    f"for EIA {entity}")

        harvesting(entity, eia_transformed_dfs, entities_dfs,
                   debug=debug, eia860_ytd=eia860_ytd)

    _boiler_generator_assn(eia_transformed_dfs,
                           eia923_years=eia923_years,
                           eia860_years=eia860_years,
                           debug=debug)

    # get rid of the original annual dfs in the transformed dict
    remove = ['generators', 'plants', 'utilities']
    for entity in remove:
        eia_transformed_dfs[f'{entity}_eia860'] = eia_transformed_dfs.pop(
            f'{entity}_annual_eia', f'{entity}_annual_eia')
    # remove the boilers annual table bc it has no columns
    eia_transformed_dfs.pop('boilers_annual_eia',)
    eia_transformed_dfs.update(entities_dfs)
    return pudl.helpers.convert_dfs_dict_dtypes(eia_transformed_dfs, 'eia')<|MERGE_RESOLUTION|>--- conflicted
+++ resolved
@@ -874,10 +874,7 @@
     # Apply the right dtypes to the input dfs
     eia_transformed_dfs = pudl.helpers.convert_dfs_dict_dtypes(
         eia_transformed_dfs, 'eia')
-<<<<<<< HEAD
-=======
-
->>>>>>> 84fd4199
+
     # create the empty entities df to fill up
     entities_dfs = {}
 
