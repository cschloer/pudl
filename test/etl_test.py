"""
PyTest based testing of the FERC Database & PUDL data package initializations.

This module also contains fixtures for returning connections to the databases.
These connections can be either to the live databases for post-ETL testing or
to new temporary databases, which are created from scratch and dropped after
the tests have completed. See the --live_ferc1_db and --live_pudl_db command
line options by running pytest --help. If you are using live databases, you
will need to tell PUDL where to find them with --pudl_in=<PUDL_IN>.

"""
import logging
from pathlib import Path

import pytest
import yaml

import pudl
from pudl.convert.epacems_to_parquet import epacems_to_parquet
from pudl.extract.ferc1 import get_dbc_map, get_fields

logger = logging.getLogger(__name__)


def test_datapkg_bundle(datapkg_bundle):
    """Generate limited packages for testing."""
    pass


def test_pudl_engine(pudl_engine):
    """Try creating a pudl_engine...."""
    pass


def test_ferc1_etl(ferc1_engine):
    """
    Create a fresh FERC Form 1 SQLite DB and attempt to access it.

    Nothing needs to be in the body of this "test" because the database
    connections are created by the ferc1_engine fixture defined in conftest.py
    """
    pass


def test_epacems_to_parquet(datapkg_bundle,
                            pudl_settings_fixture,
                            data_scope,
                            request):
    """Attempt to convert a small amount of EPA CEMS data to parquet format."""
    clobber = request.config.getoption("--clobber")
    epacems_datapkg_json = Path(
        pudl_settings_fixture['datapkg_dir'],
        data_scope['datapkg_bundle_name'],
        'epacems-eia-test',
        "datapackage.json"
    )
    logger.info(f"Loading epacems from {epacems_datapkg_json}")
    epacems_to_parquet(
        datapkg_path=epacems_datapkg_json,
        epacems_years=data_scope['epacems_years'],
        epacems_states=data_scope['epacems_states'],
        out_dir=Path(pudl_settings_fixture['parquet_dir'], 'epacems'),
        compression='snappy',
        clobber=clobber
    )


def test_ferc1_lost_data(pudl_settings_fixture, pudl_datastore_fixture, data_scope):
    """
    Check to make sure we aren't missing any old FERC Form 1 tables or fields.

    Exhaustively enumerate all historical sets of FERC Form 1 database tables
    and their constituent fields. Check to make sure that the current database
    definition, based on the given reference year and our compilation of the
    DBF filename to table name mapping from 2015, includes every single table
    and field that appears in the historical FERC Form 1 data.
    """
    refyear = max(data_scope['ferc1_years'])
    ds = pudl.extract.ferc1.Ferc1Datastore(pudl_datastore_fixture)
    current_dbc_map = pudl.extract.ferc1.get_dbc_map(ds, year=refyear)
    current_tables = list(current_dbc_map.keys())
    logger.info(f"Checking for new, unrecognized FERC1 "
                f"tables in {refyear}.")
    for table in current_tables:
        # First make sure there are new tables in refyear:
        if table not in pudl.constants.ferc1_tbl2dbf:
            raise AssertionError(
                f"New FERC Form 1 table '{table}' in {refyear} "
                f"does not exist in 2015 list of tables"
            )
    # Get all historical table collections...
    dbc_maps = {}
    for yr in data_scope['ferc1_years']:
        logger.info(f"Searching for lost FERC1 tables and fields in {yr}.")
        dbc_maps[yr] = pudl.extract.ferc1.get_dbc_map(ds, year=yr)
        old_tables = list(dbc_maps[yr].keys())
        for table in old_tables:
            # Check to make sure there aren't any lost archaic tables:
            if table not in current_tables:
                raise AssertionError(
                    f"Long lost FERC1 table: '{table}' found in year {yr}. "
                    f"Refyear: {refyear}"
                )
            for field in dbc_maps[yr][table].values():
                if field not in current_dbc_map[table].values():
                    raise AssertionError(
                        f"Long lost FERC1 field '{field}' found in table "
                        f"'{table}' from year {yr}. "
                        f"Refyear: {refyear}"
                    )


def test_ferc1_solo_etl(pudl_settings_fixture,
                        ferc1_engine,
                        live_ferc1_db,
                        commandline_args):
    """Verify that a minimal FERC Form 1 can be loaded without other data."""
<<<<<<< HEAD
    cfg_path = pathlib.Path(__file__).parent / "settings/ferc1-solo.yml"
    pudl_settings = yaml.safe_load(open(cfg_path, "r"))
=======
    with open(Path(__file__).parent / 'settings/ferc1-solo.yml', "r") as f:
        datapkg_settings = yaml.safe_load(f)['datapkg_bundle_settings']
>>>>>>> 5db7a2ec

    pudl.etl.generate_datapkg_bundle(
        pudl_settings,
        pudl_settings_fixture,
        datapkg_bundle_name='ferc1-solo',
<<<<<<< HEAD
        commandline_args=commandline_args)
=======
        clobber=True,
    )
>>>>>>> 5db7a2ec


class TestFerc1Datastore:
    """Validate the Ferc1 Datastore and integration functions."""

<<<<<<< HEAD
    def test_ferc_folder(self, pudl_datastore_fixture):
        """Spot check we t correct folder names per dataset year."""
        ds = pudl.extract.ferc1.Ferc1Datastore(pudl_datastore_fixture)

=======
    def test_ferc_folder(self, pudl_ferc1datastore_fixture):
        """Spot check we get correct folder names per dataset year."""
        ds = pudl_ferc1datastore_fixture
>>>>>>> 5db7a2ec
        assert ds.get_dir(1994) == Path("FORMSADMIN/FORM1/working")
        assert ds.get_dir(2001) == Path("UPLOADERS/FORM1/working")
        assert ds.get_dir(2002) == Path("FORMSADMIN/FORM1/working")
        assert ds.get_dir(2010) == Path("UPLOADERS/FORM1/working")
        assert ds.get_dir(2015) == Path("UPLOADERS/FORM1/working")

    def test_get_fields(self, pudl_datastore_fixture):
        """Check that the get fields table works as expected."""
        ds = pudl.extract.ferc1.Ferc1Datastore(pudl_datastore_fixture)

        expect_path = Path(__file__).parent / "data/ferc1/f1_2018/get_fields.json"

        with expect_path.open() as f:
            expect = yaml.safe_load(f)

        data = ds.get_file(2018, "F1_PUB.DBC")
        result = get_fields(data)
        assert result == expect

    def test_sample_get_dbc_map(self, pudl_datastore_fixture):
        """Test sample_get_dbc_map."""
        ds = pudl.extract.ferc1.Ferc1Datastore(pudl_datastore_fixture)

        table = get_dbc_map(ds, 2018)
        assert table["f1_429_trans_aff"] == {
            "ACCT_CORC": "acct_corc",
            "ACCT_CORC_": "acct_corc_f",
            "AMT_CORC": "amt_corc",
            "AMT_CORC_F": "amt_corc_f",
            "DESC_GOOD2": "desc_good_serv_f",
            "DESC_GOOD_": "desc_good_serv",
            "NAME_COMP": "name_comp",
            "NAME_COMP_": "name_comp_f",
            "REPORT_PRD": "report_prd",
            "REPORT_YEA": "report_year",
            "RESPONDENT": "respondent_id",
            "ROW_NUMBER": "row_number",
            "ROW_PRVLG": "row_prvlg",
            "ROW_SEQ": "row_seq",
            "SPPLMNT_NU": "spplmnt_num"
        }


class TestExcelExtractor:
    """Verify that we can lead excel files as provided via the datastore."""

    @staticmethod
    @pytest.mark.skip(reason="helper function")
    def test_expected_file_name(extractor, page, year, expected_name):
        """Check if extractor can access files with expected file names."""
        if extractor.excel_filename(page, year=year) != expected_name:
            raise AssertionError(
                f"file name for {page} in {year} doesn't match datastore."
            )

    def test_excel_filename_eia860(self, pudl_datastore_fixture):
        """Spot check eia860 extractor gets the correct excel sheet names."""
        extractor = pudl.extract.eia860.Extractor(pudl_datastore_fixture)
        self.test_expected_file_name(
            extractor=extractor,
            page='boiler_generator_assn',
            year=2011,
            expected_name="EnviroAssocY2011.xlsx"
        )
        self.test_expected_file_name(
            extractor=extractor,
            page='generator_retired',
            year=2016,
            expected_name="3_1_Generator_Y2016.xlsx"
        )
        self.test_expected_file_name(
            extractor=extractor,
            page='utility',
            year=2018,
            expected_name="1___Utility_Y2018.xlsx"
        )

    def test_excel_filename_eia923(self, pudl_datastore_fixture):
        """Spot check eia923 extractor gets the correct excel sheet names."""
        extractor = pudl.extract.eia923.Extractor(pudl_datastore_fixture)
        self.test_expected_file_name(
            extractor=extractor,
            page='plant_frame',
            year=2009,
            expected_name="EIA923 SCHEDULES 2_3_4_5 M Final 2009 REVISED 05252011.XLS"
        )
        self.test_expected_file_name(
            extractor=extractor,
            page='energy_storage',
            year=2019,
            expected_name="EIA923_Schedules_2_3_4_5_M_12_2019_Final.xlsx"
        )
        self.test_expected_file_name(
            extractor=extractor,
            page='puerto_rico',
            year=2012,
            expected_name="EIA923_Schedules_2_3_4_5_M_12_2012_Final_Revision.xlsx"
        )

    def test_extract_eia860(self, pudl_datastore_fixture):
        """Spot check extraction of eia860 excel files."""
        extractor = pudl.extract.eia860.Extractor(pudl_datastore_fixture)
        page = 'ownership'
        year = 2018
        if "Ownership" not in extractor.load_excel_file(
                page="ownership", year=2018).sheet_names:
            raise AssertionError(
                f"page {page} not found in datastore for {year}"
            )

    def test_extract_eia923(self, pudl_datastore_fixture):
        """Spot check extraction eia923 excel files."""
        extractor = pudl.extract.eia923.Extractor(pudl_datastore_fixture)
        page = 'stocks'
        year = 2018
        if "Page 3 Boiler Fuel Data" not in extractor.load_excel_file(
                page=page, year=year).sheet_names:
            raise AssertionError(
                f"page {page} not found in datastore for {year}"
            )


def test_epacems_datastore_integration(pudl_datastore_fixture):
    """Tests that epacems datastore fetches the right data."""
    ds = pudl.extract.epacems.EpaCemsDatastore(pudl_datastore_fixture)
    df = ds.open_csv(pudl.extract.epacems.EpaCemsPartition(
        state="NY", year=1999), 6)
    # TODO(rousik): this is reading file from zenodo which may be expensive, slow
    # and potentially flaky.
    assert "state" in df.columns
    assert "plant_id_eia" in df.columns<|MERGE_RESOLUTION|>--- conflicted
+++ resolved
@@ -115,39 +115,25 @@
                         live_ferc1_db,
                         commandline_args):
     """Verify that a minimal FERC Form 1 can be loaded without other data."""
-<<<<<<< HEAD
-    cfg_path = pathlib.Path(__file__).parent / "settings/ferc1-solo.yml"
+    cfg_path = Path(__file__).parent / "settings/ferc1-solo.yml"
     pudl_settings = yaml.safe_load(open(cfg_path, "r"))
-=======
-    with open(Path(__file__).parent / 'settings/ferc1-solo.yml', "r") as f:
-        datapkg_settings = yaml.safe_load(f)['datapkg_bundle_settings']
->>>>>>> 5db7a2ec
 
     pudl.etl.generate_datapkg_bundle(
         pudl_settings,
         pudl_settings_fixture,
         datapkg_bundle_name='ferc1-solo',
-<<<<<<< HEAD
-        commandline_args=commandline_args)
-=======
+        commandline_args=commandline_args,
         clobber=True,
     )
->>>>>>> 5db7a2ec
 
 
 class TestFerc1Datastore:
     """Validate the Ferc1 Datastore and integration functions."""
 
-<<<<<<< HEAD
     def test_ferc_folder(self, pudl_datastore_fixture):
         """Spot check we t correct folder names per dataset year."""
         ds = pudl.extract.ferc1.Ferc1Datastore(pudl_datastore_fixture)
 
-=======
-    def test_ferc_folder(self, pudl_ferc1datastore_fixture):
-        """Spot check we get correct folder names per dataset year."""
-        ds = pudl_ferc1datastore_fixture
->>>>>>> 5db7a2ec
         assert ds.get_dir(1994) == Path("FORMSADMIN/FORM1/working")
         assert ds.get_dir(2001) == Path("UPLOADERS/FORM1/working")
         assert ds.get_dir(2002) == Path("FORMSADMIN/FORM1/working")
