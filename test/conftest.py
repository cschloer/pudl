--- conflicted
+++ resolved
@@ -171,12 +171,7 @@
 
 @pytest.fixture(scope='session')
 def ferc1_engine(live_ferc1_db, pudl_settings_fixture,
-<<<<<<< HEAD
-                 pudl_datastore_fixture,
-                 data_scope, request):
-=======
                  data_scope, request, pudl_datastore_fixture):
->>>>>>> dd90d2b1
     """
     Grab a connection to the FERC Form 1 DB clone.
 
@@ -190,13 +185,8 @@
             years=data_scope['ferc1_years'],
             refyear=max(data_scope['ferc1_years']),
             pudl_settings=pudl_settings_fixture,
-<<<<<<< HEAD
-            datastore=pudl.extract.ferc1.Ferc1Datastore(pudl_datastore_fixture),
-            clobber=clobber)
-=======
             clobber=clobber,
             datastore=pudl_datastore_fixture)
->>>>>>> dd90d2b1
     engine = sa.create_engine(pudl_settings_fixture["ferc1_db"])
     yield engine
 
@@ -351,26 +341,11 @@
 
 
 @pytest.fixture(scope='session')  # noqa: C901
-<<<<<<< HEAD
-def pudl_datastore_fixture(pudl_settings_fixture):
-=======
-def pudl_ferc1datastore_fixture(pudl_datastore_fixture):
-    """Produce a :class:pudl.extract.ferc1.Ferc1Datastore."""
-    return pudl.extract.ferc1.Ferc1Datastore(pudl_datastore_fixture)
-
-
-@pytest.fixture(scope='session')  # noqa: C901
 def pudl_datastore_fixture(pudl_settings_fixture, request):
->>>>>>> dd90d2b1
     """Produce a :class:pudl.workspace.datastore.Datastore."""
     gcs_cache = request.config.getoption("--gcs-cache-path")
     return pudl.workspace.datastore.Datastore(
-<<<<<<< HEAD
-        pathlib.Path(
-            pudl_settings_fixture["pudl_in"]),
-=======
         local_cache_path=pathlib.Path(
             pudl_settings_fixture["pudl_in"]) / "data",
         gcs_cache_path=gcs_cache,
->>>>>>> dd90d2b1
         sandbox=pudl_settings_fixture["sandbox"])