--- conflicted
+++ resolved
@@ -146,25 +146,16 @@
 
 
 @pytest.fixture(scope='session')
-<<<<<<< HEAD
 def ferc1_engine(live_ferc1_db, pudl_settings_fixture,
-                 datastore_fixture, data_scope):
-=======
-def ferc1_engine(live_ferc_db, pudl_settings_fixture,
                  datastore_fixture, data_scope, request):
->>>>>>> 48c68263
     """
     Grab a connection to the FERC Form 1 DB clone.
 
     If we are using the test database, we initialize it from scratch first.
     If we're using the live database, then we just yield a conneciton to it.
     """
-<<<<<<< HEAD
+    clobber = request.config.getoption("--clobber")
     if not live_ferc1_db:
-=======
-    clobber = request.config.getoption("--clobber")
-    if not live_ferc_db:
->>>>>>> 48c68263
         pudl.extract.ferc1.dbf2sqlite(
             tables=data_scope['ferc1_dbf_tables'],
             years=data_scope['ferc1_years'],
