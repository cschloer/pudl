--- conflicted
+++ resolved
@@ -109,24 +109,14 @@
     include_package_data=True,
     # This defines the interfaces to the command line scripts we"re including:
     entry_points={
-<<<<<<< HEAD
         'console_scripts': [
-            'pudl_data = pudl.workspace.datastore_cli:main',
+            'pudl_datastore = pudl.workspace.datastore:main',
             'pudl_setup = pudl.workspace.setup_cli:main',
             'pudl_etl = pudl.cli:main',
             'datapkg_to_sqlite = pudl.convert.datapkg_to_sqlite:main',
             'ferc1_to_sqlite = pudl.convert.ferc1_to_sqlite:main',
             'epacems_to_parquet = pudl.convert.epacems_to_parquet:main',
-            'zenodo_download = pudl.workspace.zenodo_download:main',
             'pudl_territories = pudl.analysis.service_territory:main',
-=======
-        "console_scripts": [
-            "pudl_setup = pudl.workspace.setup_cli:main",
-            "pudl_etl = pudl.cli:main",
-            "datapkg_to_sqlite = pudl.convert.datapkg_to_sqlite:main",
-            "ferc1_to_sqlite = pudl.convert.ferc1_to_sqlite:main",
-            "epacems_to_parquet = pudl.convert.epacems_to_parquet:main",
->>>>>>> a1879003
         ]
     },
 )