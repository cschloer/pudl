import pandas as pd
import numpy as np

from sqlalchemy.sql import select
from sqlalchemy.engine.url import URL
from sqlalchemy import create_engine
from sqlalchemy import Integer, String, Numeric

from pudl import settings
from pudl.ferc1 import db_connect_ferc1, cleanstrings, ferc1_meta
from pudl.constants import ferc1_fuel_strings, us_states, prime_movers
from pudl.constants import ferc1_fuel_unit_strings, rto_iso
from pudl.constants import ferc1_default_tables, ferc1_pudl_tables
from pudl.constants import ferc1_working_tables
from pudl.constants import ferc_electric_plant_accounts
<<<<<<< HEAD

# Tables that hold constant values:
from pudl.models import Fuel, FuelUnit, Month, Quarter, PrimeMover, Year
from pudl.models import State, RTOISO
=======
from pudl.constants import census_region, nerc_region
from pudl.constants import fuel_type_aer, respondent_frequency


# EIA specific lists that will get moved over to models_eia923.py
from pudl.constants import sector_eia, contract_type_eia923
from pudl.constants import fuel_type_eia923, prime_mover_eia923
from pudl.constants import fuel_unit_eia923, energy_source_eia923
from pudl.constants import fuel_group_eia923
from pudl.constants import coalmine_type_eia923, coalmine_state_eia923
from pudl.constants import regulatory_status_eia923
from pudl.constants import natural_gas_transpo_service_eia923,transpo_mode_eia923

# Tables that hold constant values:
from pudl.models import Fuel, FuelUnit, Month, Quarter, PrimeMover, Year
from pudl.models import State, RTOISO, CensusRegion, NERCRegion
from pudl.models import FuelTypeAER, RespondentFrequency

# EIA specific lists that will get moved over to models_eia923.py
from pudl.models import SectorEIA, ContractTypeEIA923
from pudl.models import FuelTypeEIA923, PrimeMoverEIA923
from pudl.models import FuelUnitEIA923, EnergySourceEIA923
from pudl.models import FuelGroupEIA923
from pudl.models import CoalMineTypeEIA923, CoalMineStateEIA923
from pudl.models import RegulatoryStatusEIA923, NaturalGasTranspoServiceEIA923
from pudl.models import TranspoModeEIA923
>>>>>>> ba03e984

# Tables that hold "glue" connecting FERC1 & EIA923 to each other:
from pudl.models import Utility, UtilityFERC1, UtilityEIA923
from pudl.models import Plant, PlantFERC1, PlantEIA923
from pudl.models import UtilPlantAssn

# The declarative_base object that contains our PUDL DB MetaData
from pudl.models import PUDLBase

from pudl.models_ferc1 import FuelFERC1, PlantSteamFERC1

"""
The Public Utility Data Liberation (PUDL) project integrates several different
public data sets into one well normalized database allowing easier access and
interaction between all of them.

This module defines database tables using the SQLAlchemy Object Relational
Mapper (ORM) and initializes the database from several sources:

 - US Energy Information Agency (EIA):
   - Form 860 (eia860)
   - Form 861 (eia861)
   - Form 923 (eia923)
 - US Federal Energy Regulatory Commission (FERC):
   - Form 1 (ferc1)
   - Form 714 (ferc714)
 - US Environmental Protection Agency (EPA):
   - Air Market Program Data (epaampd)
   - Greenhouse Gas Reporting Program (epaghgrp)

"""

def db_connect_pudl():
    """
    Performs database connection using database settings from settings.py.
    Returns sqlalchemy engine instance
    """
    return create_engine(URL(**settings.DB_PUDL))

def create_tables_pudl(engine):
    """"""
    PUDLBase.metadata.create_all(engine)

def drop_tables_pudl(engine):
    """"""
    PUDLBase.metadata.drop_all(engine)

def ingest_static_tables(engine):
    """
    Populate PUDL DB static tables with constants for use as foreign keys.
    """
    from sqlalchemy.orm import sessionmaker

    PUDL_Session = sessionmaker(bind=engine)
    pudl_session = PUDL_Session()

    # Populate tables with static data from above.
    pudl_session.add_all([Fuel(name=f) for f in ferc1_fuel_strings.keys()])
    pudl_session.add_all([FuelUnit(unit=u) for u in ferc1_fuel_unit_strings.keys()])
    pudl_session.add_all([Month(month=i+1) for i in range(12)])
    pudl_session.add_all([Quarter(q=i+1, end_month=3*(i+1)) for i in range(4)])
    pudl_session.add_all([PrimeMover(prime_mover=pm) for pm in prime_movers])
    pudl_session.add_all([RTOISO(abbr=k, name=v) for k,v in rto_iso.items()])
    pudl_session.add_all([Year(year=yr) for yr in range(1994,2017)])

<<<<<<< HEAD
=======
    pudl_session.add_all([CensusRegion(abbr=m, name=w) for m,w in census_region.items()])
    pudl_session.add_all([NERCRegion(abbr=s, name=d) for s,d in nerc_region.items()])
    pudl_session.add_all([RespondentFrequency(abbr=t, unit=e) for t,e in respondent_frequency.items()])
    pudl_session.add_all([SectorEIA(number=nu, name=na) for nu,na in sector_eia.items()])
    pudl_session.add_all([ContractTypeEIA923(abbr=ab, contract_type=ct) for ab, ct in contract_type_eia923.items()])
    pudl_session.add_all([FuelTypeEIA923(abbr=n, fuel_type=z) for n,z in fuel_type_eia923.items()])
    pudl_session.add_all([PrimeMoverEIA923(abbr=o, prime_mover = a) for o,a in prime_mover_eia923.items()])
    pudl_session.add_all([FuelUnitEIA923(abbr=p, unit=b) for p,b in fuel_unit_eia923.items()])
    pudl_session.add_all([FuelTypeAER(abbr=r, fuel_type=c) for r,c in fuel_type_aer.items()])
    pudl_session.add_all([EnergySourceEIA923(abbr=a, source=s) for a,s in energy_source_eia923.items()])
    pudl_session.add_all([FuelGroupEIA923(group=gr) for gr in fuel_group_eia923])
    pudl_session.add_all([CoalMineTypeEIA923(abbr=b, name=n) for b,n in coalmine_type_eia923.items()])
    pudl_session.add_all([CoalMineStateEIA923(abbr=c, state=o) for c,o in coalmine_state_eia923.items()])
    pudl_session.add_all([CoalMineStateEIA923(abbr=c, state=o) for c,o in us_states.items()]) #is this right way to add these?
    pudl_session.add_all([RegulatoryStatusEIA923(abbr=d, status=p) for d,p in regulatory_status_eia923.items()])
    pudl_session.add_all([TranspoModeEIA923(abbr=e, mode=q) for e,q in transpo_mode_eia923.items()])
    pudl_session.add_all([NaturalGasTranspoServiceEIA923(abbr=f, status=r) for f,r in natural_gas_transpo_service_eia923.items()])



>>>>>>> ba03e984
    # States dictionary is defined outside this function, below.
    pudl_session.add_all([State(abbr=k, name=v) for k,v in us_states.items()])

    # Commit the changes to the DB and close down the session.
    pudl_session.commit()
    pudl_session.close_all()

    ferc_accts_df = ferc_electric_plant_accounts.drop('row_number',axis=1)
    ferc_accts_df.rename(columns={'ferc_account_id':'id',
                                  'ferc_account_description':'description'},
                        inplace=True)
    ferc_accts_df.to_sql('ferc_accounts',
                           con=engine, index=False, if_exists='append',
                           dtype={'id' : String,
                                  'description' : String} )

def ingest_glue_tables(engine):
    """
    Populate the tables which relate the EIA & FERC datasets to each other.

    internal PUDL IDs, for both plants and utilities, so that we don't need
    to use those poorly defined relationships any more.  These mappings were
    largely determined by hand in an Excel spreadsheet, and so may be a
    little bit imperfect. We're pulling that information in from the
    "results" directory...
    """
    import os.path

    map_eia923_ferc1_file = os.path.join(settings.PUDL_DIR,
                                         'results',
                                         'id_mapping',
                                         'mapping_eia923_ferc1.xlsx')

    plant_map = pd.read_excel(map_eia923_ferc1_file,'plants_output',
                              na_values='', keep_default_na=False,
                              converters={'plant_id':int,
                                          'plant_name':str,
                                          'respondent_id_ferc1':int,
                                          'respondent_name_ferc1':str,
                                          'plant_name_ferc1':str,
                                          'plant_id_eia923':int,
                                          'plant_name_eia923':str,
                                          'operator_name_eia923':str,
                                          'operator_id_eia923':int})

    utility_map = pd.read_excel(map_eia923_ferc1_file,'utilities_output',
                             na_values='', keep_default_na=False,
                             converters={'utility_id':int,
                                         'utility_name':str,
                                         'respondent_id_ferc1':int,
                                         'respondent_name_ferc1':str,
                                         'operator_id_eia923':int,
                                         'operator_name_eia923':str})

    plants = plant_map[['plant_id','plant_name']]
    plants = plants.drop_duplicates('plant_id')

    plants_eia923 = plant_map[['plant_id_eia923','plant_name_eia923','plant_id']]
    plants_eia923 = plants_eia923.drop_duplicates('plant_id_eia923')

    plants_ferc1 = plant_map[['plant_name_ferc1','respondent_id_ferc1','plant_id']]
    plants_ferc1 = plants_ferc1.drop_duplicates(['plant_name_ferc1','respondent_id_ferc1'])

    utilities = utility_map[['utility_id','utility_name']]
    utilities = utilities.drop_duplicates('utility_id')

    utilities_eia923 = utility_map[['operator_id_eia923','operator_name_eia923','utility_id']]
    utilities_eia923 = utilities_eia923.drop_duplicates('operator_id_eia923')

    utilities_ferc1 = utility_map[['respondent_id_ferc1','respondent_name_ferc1','utility_id']]
    utilities_ferc1 = utilities_ferc1.drop_duplicates('respondent_id_ferc1')

    # Now we need to create a table that indicates which plants are associated
    # with every utility.

    # These dataframes map our plant_id to FERC respondents and EIA
    # operators -- the equivalents of our "utilities"
    plants_respondents = plant_map[['plant_id','respondent_id_ferc1']]
    plants_operators = plant_map[['plant_id','operator_id_eia923']]

    # Here we treat the dataframes like database tables, and join on the
    # FERC respondent_id and EIA operator_id, respectively.
    utility_plant_ferc1 = utilities_ferc1.\
                            join(plants_respondents.\
                            set_index('respondent_id_ferc1'),
                                      on='respondent_id_ferc1')
    utility_plant_eia923 = utilities_eia923.join(plants_operators.set_index('operator_id_eia923'), on='operator_id_eia923')

    # Now we can concatenate the two dataframes, and get rid of all the  columns
    # except for plant_id and utility_id (which determine the  utility to plant
    # association), and get rid of any duplicates or lingering NaN values...
    utility_plant_assn = pd.concat([utility_plant_eia923,utility_plant_ferc1])
    utility_plant_assn = utility_plant_assn[['plant_id','utility_id']].\
                            dropna().\
                            drop_duplicates()

    # At this point there should be at most one row in each of these data
    # frames with NaN values after we drop_duplicates in each. This is because
    # there will be some plants and utilities that only exist in FERC, or only
    # exist in EIA, and while they will have PUDL IDs, they may not have
    # FERC/EIA info (and it'll get pulled in as NaN)

    for df in [plants_eia923, plants_ferc1, utilities_eia923, utilities_ferc1]:
        assert(df[pd.isnull(df).any(axis=1)].shape[0]<=1)
        df.dropna(inplace=True)

    # Before we start inserting records into the database, let's do some basic
    # sanity checks to ensure that it's (at least kind of) clean.
    # INSERT SANITY HERE

    # Any FERC respondent_id that appears in plants_ferc1 must also exist in
    # utils_ferc1:
    # INSERT MORE SANITY HERE

    plants.rename(columns={'plant_id':'id','plant_name':'name'},
                  inplace=True)
    plants.to_sql(name='plants',
                  con=engine, index=False, if_exists='append',
                  dtype={'id':Integer, 'name':String} )

    utilities.rename(columns={'utility_id':'id', 'utility_name':'name'},
                     inplace=True)
    utilities.to_sql(name='utilities',
                     con=engine, index=False, if_exists='append',
                     dtype={'id':Integer, 'name':String} )

    utilities_eia923.rename(columns={'operator_id_eia923':'operator_id',
                                     'operator_name_eia923':'operator_name',
                                     'utility_id':'util_id_pudl'},
                            inplace=True)
    utilities_eia923.to_sql(name='utilities_eia923',
                            con=engine, index=False, if_exists='append',
                            dtype={'operator_id':Integer,
                                   'operator_name':String,
                                   'util_id_pudl':Integer} )
    utilities_ferc1.rename(columns={'respondent_id_ferc1':'respondent_id',
                                    'respondent_name_ferc1':'respondent_name',
                                    'utility_id':'util_id_pudl'},
                           inplace=True)
    utilities_ferc1.to_sql(name='utilities_ferc1',
                           con=engine, index=False, if_exists='append',
                           dtype={'respondent_id':Integer,
                                  'respondent_name':String,
                                  'util_id_pudl':Integer} )

    plants_eia923.rename(columns={'plant_id_eia923':'plant_id',
                                  'plant_name_eia923':'plant_name',
                                  'plant_id':'plant_id_pudl'},
                         inplace=True)
    plants_eia923.to_sql(name='plants_eia923',
                         con=engine, index=False, if_exists='append',
                         dtype={'plant_id':Integer,
                                'plant_name':String,
                                'plant_id_pudl':Integer} )

    plants_ferc1.rename(columns={'respondent_id_ferc1':'respondent_id',
                                 'plant_name_ferc1':'plant_name',
                                 'plant_id':'plant_id_pudl'},
                        inplace=True)
    plants_ferc1.to_sql(name='plants_ferc1',
                        con=engine, index=False, if_exists='append',
                        dtype={'respondent_id':Integer,
                               'plant_name':String,
                               'plant_id_pudl':Integer} )

    utility_plant_assn.to_sql(name='util_plant_assn',
                              con=engine, index=False, if_exists='append',
                              dtype={'plant_id':Integer, 'utility_id':Integer})

def ingest_fuel_ferc1(pudl_engine, ferc1_engine):
    """
    Clean and ingest the f1_fuel table of the FERC Form 1 DB into the PUDL DB.
    """
    # Grab the f1_fuel SQLAlchemy Table object from the metadata object.
    f1_fuel = ferc1_meta.tables['f1_fuel']
    # Generate a SELECT statement that pulls all fields of the f1_fuel table,
    # but only gets records with plant names, and non-zero fuel amounts:
    f1_fuel_select = select([f1_fuel]).\
                         where(f1_fuel.c.fuel != '').\
                         where(f1_fuel.c.fuel_quantity > 0).\
                         where(f1_fuel.c.plant_name != '')
    # Use the above SELECT to pull those records into a DataFrame:
    ferc1_fuel_df = pd.read_sql(f1_fuel_select, ferc1_engine)

    # Discard DataFrame columns that we aren't pulling into PUDL:
    ferc1_fuel_df.drop(['spplmnt_num', 'row_number', 'row_seq', 'row_prvlg',
                       'report_prd'], axis=1, inplace=True)

    # Take the messy free-form fuel & fuel_unit fields, and do our best to
    # map them to some canonical categories... this is necessarily imperfect:
    ferc1_fuel_df.fuel = cleanstrings(ferc1_fuel_df.fuel,
                                      ferc1_fuel_strings,
                                      unmapped=np.nan)
    ferc1_fuel_df.fuel_unit = cleanstrings(ferc1_fuel_df.fuel_unit,
                                           ferc1_fuel_unit_strings,
                                           unmapped=np.nan)

    # Drop any records that are missing data. This is a blunt instrument, to
    # be sure. In some cases we lose data here, because some utilities have
    # (for example) a "Total" line w/ only fuel_mmbtu_per_kwh on it. Grr.
    ferc1_fuel_df.dropna(inplace=True)

    # Make sure that the DataFrame column names (which were imported from the
    # f1_fuel table) match their corresponding field names in the PUDL DB.
    ferc1_fuel_df.rename(columns={
                           # FERC 1 DB Name      PUDL DB Name
                           'fuel_quantity'    : 'fuel_qty_burned',
                           'fuel_avg_heat'    : 'fuel_avg_mmbtu_per_unit',
                           'fuel_cost_burned' : 'fuel_cost_per_unit_burned',
                           'fuel_cost_delvd'  : 'fuel_cost_per_unit_delivered',
                           'fuel_cost_btu'    : 'fuel_cost_per_mmbtu',
                           'fuel_cost_kwh'    : 'fuel_cost_per_kwh',
                           'fuel_generaton'   : 'fuel_mmbtu_per_kwh' },
                         inplace=True)
    ferc1_fuel_df.to_sql(name='fuel_ferc1',
                         con=pudl_engine, index=False, if_exists='append',
                         dtype={'respondent_id' : Integer,
                                'report_year'   : Integer} )

def ingest_plants_steam_ferc1(pudl_engine, ferc1_engine):
    """
    Clean and ingest the f1_steam table of the FERC Form 1 DB into the PUDL DB.
    """
    f1_steam = ferc1_meta.tables['f1_steam']
    f1_steam_select = select([f1_steam]).\
                          where(f1_steam.c.net_generation > 0).\
                          where(f1_steam.c.plant_name != '')

    ferc1_steam_df = pd.read_sql(f1_steam_select, ferc1_engine)
    # Discard DataFrame columns that we aren't pulling into PUDL:
    ferc1_steam_df.drop(['spplmnt_num', 'row_number', 'row_seq', 'row_prvlg',
                         'report_prd'], axis=1, inplace=True)

    # String cleaning is commented out until we get the string map dictionaries
    # defined in constants.py
    #ferc1_steam_df.type_const = cleanstrings(ferc1_steam_df.type_const,
    #                                         ferc1_type_const_strings,
    #                                         unmapped=np.nan)
    #ferc1_steam_df.plant_kind = cleanstrings(ferc1_steam_df.plant_kind,
    #                                         ferc1_plant_kind_strings,
    #                                         unmapped=np.nan)

    # Force the construction and installation years to be numeric values, and
    # set them to NA if they can't be converted. (table has some junk values)
    ferc1_steam_df['yr_const'] = pd.to_numeric(
                                    ferc1_steam_df['yr_const'],
                                    errors='coerce')
    ferc1_steam_df['yr_installed'] = pd.to_numeric(
                                        ferc1_steam_df['yr_installed'],
                                        errors='coerce')

    ferc1_steam_df.rename(columns={
                            # FERC 1 DB Name      PUDL DB Name
                            'yr_const'         : 'year_constructed',
                            'yr_installed'     : 'year_installed',
                            'tot_capacity'     : 'total_capacity',
                            'plnt_capability'  : 'plant_capability',
                            'avg_num_of_emp'   : 'avg_num_employees',
                            'cost_of_plant_to' : 'cost_of_plant_total',
                            'expns_steam_othr' : 'expns_steam_other',
                            'expns_engnr'      : 'expns_engineering',
                            'tot_prdctn_expns' : 'expns_production_total' },
                          inplace=True)
    ferc1_steam_df.to_sql(name='plants_steam_ferc1',
                          con=pudl_engine, index=False, if_exists='append',
                          dtype={'respondent_id'    : Integer,
                                 'report_year'      : Integer,
                                 'type_const'       : String,
                                 'plant_kind'       : String,
                                 'year_constructed' : Integer,
                                 'year_installed'   : Integer} )

def ingest_plants_hydro_ferc1(pudl_engine, ferc1_engine):
    """
    Ingest f1_hydro table of FERC Form 1 DB into PUDL DB.
    Christina Gosnell has got this one.
    """
    pass

def ingest_plants_pumped_storage_ferc1(pudl_engine, ferc1_engine):
    """
    Ingest f1_pumped_storage table of FERC Form 1 DB into PUDL DB.
    Christina Gosnell has got this one.
    """
    pass

def ingest_plants_small_ferc1(pudl_engine, ferc1_engine):
    """
    Ingest f1_gnrt_plant table of FERC Form 1 DB into PUDL DB.
    Zane Selvans is doing this one.
    """
    pass

def ingest_plant_in_service_ferc1(pudl_engine, ferc1_engine):
    """
    Ingest f1_plant_in_srvce table of FERC Form 1 DB into PUDL DB.
    """
    f1_plant_in_srvce = ferc1_meta.tables['f1_plant_in_srvce']
    f1_plant_in_srvce_select = select([f1_plant_in_srvce])

    ferc1_pis_df = pd.read_sql(f1_plant_in_srvce_select, ferc1_engine)

    # Discard DataFrame columns that we aren't pulling into PUDL. For the
    # Plant In Service table, we need to hold on to the row_number because it
    # corresponds to a FERC account number.
    ferc1_pis_df.drop(['spplmnt_num', 'row_seq', 'row_prvlg', 'report_prd'],
                       axis=1, inplace=True)

    # Now we need to add a column to the DataFrame that has the FERC account
    # IDs corresponding to the row_number that's already in there...
    ferc_acct_df = ferc_electric_plant_accounts
    ferc_acct_df.drop(['ferc_account_description'], axis=1, inplace=True)
    ferc_acct_df.dropna(inplace=True)
    ferc_acct_df['row_number'] = ferc_acct_df['row_number'].astype(int)

    ferc1_pis_df = pd.merge(ferc1_pis_df, ferc_acct_df,
                            how='left', on='row_number')
    ferc1_pis_df.drop('row_number', axis=1, inplace=True)

    ferc1_pis_df.rename(columns={
                           # FERC 1 DB Name  PUDL DB Name
                            'begin_yr_bal' : 'beginning_year_balance',
                            'addition'     : 'additions',
                            'yr_end_bal'   : 'year_end_balance'},
                        inplace=True)
    ferc1_pis_df.to_sql(name='plant_in_service_ferc1',
                        con=pudl_engine, index=False, if_exists='append',
                        dtype={'respondent_id'          : Integer,
                               'report_year'            : Integer,
                               'ferc_account_id'        : String,
                               'beginning_year_balance' : Numeric(14,2),
                               'additions'              : Numeric(14,2),
                               'retirements'            : Numeric(14,2),
                               'adjustments'            : Numeric(14,2),
                               'transfers'              : Numeric(14,2),
                               'year_end_balance'       : Numeric(14,2)} )

def ingest_purchased_power_ferc1(pudl_engine, ferc1_engine):
    """
    Ingest f1_plant_in_srvce table of FERC Form 1 DB into PUDL DB.
    """
    pass

def init_db(ferc1_tables=ferc1_pudl_tables, verbose=True, debug=False):
    """Create the PUDL database and fill it up with data!"""

    # Make sure that the tables we're being asked to ingest can actually be
    # pulled into both the FERC Form 1 DB, and the PUDL DB...
    if not debug:
        for table in ferc1_tables:
            assert(table in ferc1_working_tables)
            assert(table in ferc1_pudl_tables)

    # Connect to the PUDL DB, wipe out & re-create tables:
    pudl_engine = db_connect_pudl()
    drop_tables_pudl(pudl_engine)
    create_tables_pudl(pudl_engine)
    # Populate all the static tables:
    if verbose:
        print("Ingesting static PUDL tables...")
    ingest_static_tables(pudl_engine)
    # Populate tables that relate FERC1 & EIA923 data to each other.
    if verbose:
        print("Sniffing EIA923/FERC1 glue tables...")
    ingest_glue_tables(pudl_engine)

    # BEGIN INGESTING FERC FORM 1 DATA:
    ingest_functions = {
        'f1_fuel'           : ingest_fuel_ferc1,
        'f1_steam'          : ingest_plants_steam_ferc1,
        'f1_gnrt_plant'     : ingest_plants_small_ferc1,
        'f1_hydro'          : ingest_plants_hydro_ferc1,
        'f1_pumped_storage' : ingest_plants_pumped_storage_ferc1,
        'f1_plant_in_srvce' : ingest_plant_in_service_ferc1,
        'f1_purchased_pwr'  : ingest_purchased_power_ferc1 }

    ferc1_engine = db_connect_ferc1()
    for table in ingest_functions.keys():
        if table in ferc1_tables:
            if verbose:
                print("Ingesting {} from FERC Form 1 into PUDL.".format(table))
            ingest_functions[table](pudl_engine, ferc1_engine)<|MERGE_RESOLUTION|>--- conflicted
+++ resolved
@@ -13,12 +13,10 @@
 from pudl.constants import ferc1_default_tables, ferc1_pudl_tables
 from pudl.constants import ferc1_working_tables
 from pudl.constants import ferc_electric_plant_accounts
-<<<<<<< HEAD
 
 # Tables that hold constant values:
 from pudl.models import Fuel, FuelUnit, Month, Quarter, PrimeMover, Year
 from pudl.models import State, RTOISO
-=======
 from pudl.constants import census_region, nerc_region
 from pudl.constants import fuel_type_aer, respondent_frequency
 
@@ -45,7 +43,6 @@
 from pudl.models import CoalMineTypeEIA923, CoalMineStateEIA923
 from pudl.models import RegulatoryStatusEIA923, NaturalGasTranspoServiceEIA923
 from pudl.models import TranspoModeEIA923
->>>>>>> ba03e984
 
 # Tables that hold "glue" connecting FERC1 & EIA923 to each other:
 from pudl.models import Utility, UtilityFERC1, UtilityEIA923
@@ -111,8 +108,6 @@
     pudl_session.add_all([RTOISO(abbr=k, name=v) for k,v in rto_iso.items()])
     pudl_session.add_all([Year(year=yr) for yr in range(1994,2017)])
 
-<<<<<<< HEAD
-=======
     pudl_session.add_all([CensusRegion(abbr=m, name=w) for m,w in census_region.items()])
     pudl_session.add_all([NERCRegion(abbr=s, name=d) for s,d in nerc_region.items()])
     pudl_session.add_all([RespondentFrequency(abbr=t, unit=e) for t,e in respondent_frequency.items()])
@@ -131,9 +126,6 @@
     pudl_session.add_all([TranspoModeEIA923(abbr=e, mode=q) for e,q in transpo_mode_eia923.items()])
     pudl_session.add_all([NaturalGasTranspoServiceEIA923(abbr=f, status=r) for f,r in natural_gas_transpo_service_eia923.items()])
 
-
-
->>>>>>> ba03e984
     # States dictionary is defined outside this function, below.
     pudl_session.add_all([State(abbr=k, name=v) for k,v in us_states.items()])
 
