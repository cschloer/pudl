--- conflicted
+++ resolved
@@ -1559,207 +1559,6 @@
     """Ingest data on fuel stocks from EIA Form 923."""
     pass
 
-<<<<<<< HEAD
-###############################################################################
-###############################################################################
-# BEGIN EIA860 INGEST FUNCTIONS
-###############################################################################
-###############################################################################
-
-
-def ingest_boiler_generator_assn_eia860(pudl_engine, eia860_dfs,
-                                        csvdir='', keep_csv=True):
-    """
-    Ingest data on individual generators from EIA Form 860.
-
-    Populates the boiler_generator_assn_eia860 table.
-
-    Args:
-        pudl_engine (sqlalchemy.engine): a connection to the PUDL DB.
-        eia860_dfs (dictionary of pandas.DataFrame): Each entry in this
-            dictionary of DataFrame objects corresponds to a page from the
-            EIA860 form, as reported in the Excel spreadsheets they distribute.
-        csvdir (string): Path to the directory where the CSV files representing
-            our data tables should be written, before being read in to the
-            postgres database directly.
-        keep_csv (boolean): If True, do not delete the CSV files after they
-            have been read into the database. If False, remove them.
-
-    Returns: Nothing.
-    """
-    # Populating the 'generators_eia860' table
-    b_g_df = eia860_dfs['boiler_generator_assn'].copy()
-
-    b_g_cols = ['report_year',
-                'operator_id',
-                'plant_id_eia',
-                'boiler_id',
-                'generator_id']
-
-    b_g_df = b_g_df[b_g_cols]
-
-    # There are some bad (non-data) lines in some of the boiler generator
-    # data files (notes from EIA) which are messing up the import. Need to
-    # identify and drop them early on.
-    b_g_df['operator_id'] = b_g_df['operator_id'].astype(str)
-    b_g_df = b_g_df[b_g_df.operator_id.str.isnumeric()]
-
-    b_g_df['plant_id_eia'] = \
-        pudl.transform.pudl.fix_int_na(b_g_df['plant_id_eia'],
-                                       float_na=np.nan,
-                                       int_na=-1,
-                                       str_na='')
-
-    # We need to cast the generator_id column as type str because sometimes
-    # it is heterogeneous int/str which make drop_duplicates fail.
-    b_g_df['generator_id'] = b_g_df['generator_id'].astype(str)
-    b_g_df['boiler_id'] = b_g_df['boiler_id'].astype(str)
-
-    # This drop_duplicates isn't removing all duplicates
-    b_g_df = b_g_df.drop_duplicates().dropna()
-
-    b_g_df = pudl.transform.pudl.convert_to_date(b_g_df)
-    # Write the dataframe out to a csv file and load it directly
-    _csv_dump_load(b_g_df, 'boiler_generator_assn_eia860', pudl_engine,
-                   csvdir=csvdir, keep_csv=keep_csv)
-
-
-def ingest_utilities_eia860(pudl_engine, eia860_dfs,
-                            csvdir='', keep_csv=True):
-    """
-    Ingest data on utilities from EIA Form 860.
-
-    Populates the utilities_eia860 table.
-
-    Args:
-        pudl_engine (sqlalchemy.engine): a connection to the PUDL DB.
-        eia860_dfs (dictionary of pandas.DataFrame): Each entry in this
-            dictionary of DataFrame objects corresponds to a page from the
-            EIA860 form, as reported in the Excel spreadsheets they distribute.
-        csvdir (string): Path to the directory where the CSV files representing
-            our data tables should be written, before being read in to the
-            postgres database directly.
-        keep_csv (boolean): If True, do not delete the CSV files after they
-            have been read into the database. If False, remove them.
-
-    Returns: Nothing.
-    """
-    # Populating the 'utilities_eia860' table
-    u_df = eia860_dfs['utility'].copy()
-
-    u_df = pudl.transform.pudl.convert_to_date(u_df)
-    # Write the dataframe out to a csv file and load it directly
-    _csv_dump_load(u_df, 'utilities_eia860', pudl_engine,
-                   csvdir=csvdir, keep_csv=keep_csv)
-
-
-def ingest_plants_eia860(pudl_engine, eia860_dfs,
-                         csvdir='', keep_csv=True):
-    """
-    Ingest data on plants from EIA Form 860.
-
-    Populates the plants_eia860 table.
-
-    Args:
-        pudl_engine (sqlalchemy.engine): a connection to the PUDL DB.
-        eia860_dfs (dictionary of pandas.DataFrame): Each entry in this
-            dictionary of DataFrame objects corresponds to a page from the
-            EIA860 form, as reported in the Excel spreadsheets they distribute.
-        csvdir (string): Path to the directory where the CSV files representing
-            our data tables should be written, before being read in to the
-            postgres database directly.
-        keep_csv (boolean): If True, do not delete the CSV files after they
-            have been read into the database. If False, remove them.
-
-    Returns: Nothing.
-    """
-    # Populating the 'plants_eia860' table
-
-    p_df = pudl.transform.eia860.clean_plants_eia860(eia860_dfs)
-
-    # Write the dataframe out to a csv file and load it directly
-    _csv_dump_load(p_df, 'plants_eia860', pudl_engine,
-                   csvdir=csvdir, keep_csv=keep_csv)
-
-
-def ingest_generators_eia860(pudl_engine, eia860_dfs,
-                             csvdir='', keep_csv=True):
-    """
-    Ingest data on generators from EIA Form 860.
-
-    Populates the generators_eia860 table.
-
-    Args:
-        pudl_engine (sqlalchemy.engine): a connection to the PUDL DB.
-        eia860_dfs (dictionary of pandas.DataFrame): Each entry in this
-            dictionary of DataFrame objects corresponds to a page from the
-            EIA860 form, as reported in the Excel spreadsheets they distribute.
-        csvdir (string): Path to the directory where the CSV files representing
-            our data tables should be written, before being read in to the
-            postgres database directly.
-        keep_csv (boolean): If True, do not delete the CSV files after they
-            have been read into the database. If False, remove them.
-
-    Returns: Nothing.
-    """
-    # There are three sets of generator data reported in the EIA860 table,
-    # planned, existing, and retired generators. We're going to concatenate
-    # them all together into a single big table, with a column that indicates
-    # which one of these tables the data came from, since they all have almost
-    # exactly the same structure
-    gp_df = eia860_dfs['generator_proposed'].copy()
-    ge_df = eia860_dfs['generator_existing'].copy()
-    gr_df = eia860_dfs['generator_retired'].copy()
-    gp_df['status'] = 'proposed'
-    ge_df['status'] = 'existing'
-    gr_df['status'] = 'retired'
-
-    gens_df = pd.concat([ge_df, gp_df, gr_df])
-    gens_df = pudl.transform.eia860.clean_generators_eia860(gens_df)
-
-    # String-ify a bunch of fields for output.
-    fix_int_na_columns = ['plant_id_eia', 'sector', 'turbines']
-
-    for column in fix_int_na_columns:
-        gens_df[column] = \
-            pudl.transform.pudl.fix_int_na(gens_df[column],
-                                           float_na=np.nan,
-                                           int_na=-1,
-                                           str_na='')
-
-    gens_df = pudl.transform.pudl.convert_to_date(gens_df)
-
-    _csv_dump_load(gens_df, 'generators_eia860', pudl_engine,
-                   csvdir=csvdir, keep_csv=keep_csv)
-
-
-def ingest_ownership_eia860(pudl_engine, eia860_dfs,
-                            csvdir='', keep_csv=True):
-    """
-    Ingest data on ownership from EIA Form 860.
-
-    Populates the ownership_eia860 table.
-
-    Args:
-        pudl_engine (sqlalchemy.engine): a connection to the PUDL DB.
-        eia860_dfs (dictionary of pandas.DataFrame): Each entry in this
-            dictionary of DataFrame objects corresponds to a page from the
-            EIA860 form, as reported in the Excel spreadsheets they distribute.
-        csvdir (string): Path to the directory where the CSV files representing
-            our data tables should be written, before being read in to the
-            postgres database directly.
-        keep_csv (boolean): If True, do not delete the CSV files after they
-            have been read into the database. If False, remove them.
-
-    Returns: Nothing.
-    """
-    o_df = pudl.transform.eia860.clean_ownership_eia860(eia860_dfs)
-    # Write the dataframe out to a csv file and load it directly
-    _csv_dump_load(o_df, 'ownership_eia860', pudl_engine,
-                   csvdir=csvdir, keep_csv=keep_csv)
-
-=======
->>>>>>> 5a538934
 
 ###############################################################################
 ###############################################################################
