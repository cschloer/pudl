from sqlalchemy import Column, ForeignKey, Integer, String, Float, Numeric
from sqlalchemy import ForeignKeyConstraint
from sqlalchemy.orm import relationship

from pudl import settings, constants, models

###########################################################################
# Tables comprising data from the FERC f1_steam & f1_fuel tables
###########################################################################

class FuelFERC1(models.PUDLBase):
    """
    Annual fuel consumed by a given plant, as reported to FERC in Form 1. This
    information comes from the f1_fuel table in the FERC DB, which is
    populated from page 402 of the paper FERC For 1.
    """
    __tablename__ = 'fuel_ferc1'
    __table_args__ = (ForeignKeyConstraint(
                        ['respondent_id', 'plant_name'],
                        ['plants_ferc1.respondent_id', 'plants_ferc1.plant_name']),)
    # Each year, for each fuel, there's one report for each plant, which may
    # be recorded multiple times for multiple utilities that have a stake in
    # the plant... Primary key fields: utility, plant, fuel and year.

#    plant_id = Column(Integer, ForeignKey('plants.id'), primary_key=True)
#    utility_id = Column(Integer, ForeignKey('utilities.id'), primary_key=True)

    id = Column(Integer, autoincrement=True, primary_key=True)
    respondent_id = Column(Integer, nullable=False) # Also ForeignKeyConstraint
    plant_name = Column(String, nullable=False) # Also ForeignKeyConstraint
    report_year = Column(Integer, ForeignKey('years.year'), nullable=False)
    fuel = Column(String, ForeignKey('fuels.name'), nullable=False)
    fuel_unit = Column(String, ForeignKey('fuel_units.unit'), nullable=False)
    fuel_qty_burned = Column(Float, nullable=False)
    fuel_avg_mmbtu_per_unit = Column(Float, nullable=False)
    fuel_cost_per_unit_burned = Column(Float, nullable=False)
    fuel_cost_per_unit_delivered = Column(Float, nullable=False)
    fuel_cost_per_mmbtu = Column(Float, nullable=False)
    fuel_cost_per_mwh = Column(Float, nullable=False)
    fuel_mmbtu_per_mwh = Column(Float, nullable=False)

class PlantSteamFERC1(models.PUDLBase):
    """
    A large thermal generating plant, as reported to FERC on Form 1.
    """
    __tablename__ = 'plants_steam_ferc1'
    __table_args__ = (ForeignKeyConstraint(
                        ['respondent_id', 'plant_name'],
                        ['plants_ferc1.respondent_id', 'plants_ferc1.plant_name']),)
    id = Column(Integer, autoincrement=True, primary_key=True)
    respondent_id = Column(Integer, nullable=False)
    plant_name = Column(String, nullable=False)
    report_year = Column(Integer, ForeignKey('years.year'), nullable=False)
    plant_kind = Column(String) # FK New, needs cleaning
    type_const = Column(String) # FK New, needs cleaning
    year_constructed = Column(Integer) # Data?
    year_installed = Column(Integer) # Data?
    total_capacity_mw = Column(Float) # Data!
    peak_demand_mw = Column(Float) # Data
    plant_hours = Column(Float) # Data
    plant_capability_mw = Column(Float) # Data
    water_limited_mw = Column(Float) # Data
    not_water_limited_mw = Column(Float) # Data
    avg_num_employees = Column(Float) # Data
    net_generation_mwh = Column(Float) # Data
    cost_land = Column(Numeric(14,2)) # Data
    cost_structure = Column(Numeric(14,2)) # Data
    cost_equipment = Column(Numeric(14,2)) # Data
    cost_of_plant_total= Column(Numeric(14,2)) # Data
    cost_per_mw = Column(Numeric(14,2)) # Data
    expns_operations = Column(Numeric(14,2)) # Data
    expns_fuel = Column(Numeric(14,2)) # Data
    expns_coolants = Column(Numeric(14,2)) # Data
    expns_steam = Column(Numeric(14,2)) # Data
    expns_steam_other = Column(Numeric(14,2)) # Data
    expns_transfer = Column(Numeric(14,2)) # Data
    expns_electric = Column(Numeric(14,2)) # Data
    expns_misc_power = Column(Numeric(14,2)) # Data
    expns_rents = Column(Numeric(14,2)) # Data
    expns_allowances = Column(Numeric(14,2)) # Data
    expns_engineering = Column(Numeric(14,2)) # Data
    expns_structures = Column(Numeric(14,2)) # Data
    expns_boiler = Column(Numeric(14,2)) # Data
    expns_plants = Column(Numeric(14,2)) # Data
    expns_misc_steam = Column(Numeric(14,2)) # Data
    expns_production_total = Column(Numeric(14,2)) # Data
    expns_per_mwh = Column(Numeric(14,2)) # Data
    asset_retire_cost = Column(Numeric(14,2)) # Data

class PlantInServiceFERC1(models.PUDLBase):
    """
    Balances and changes to FERC Electric Plant In Service accounts.

    This data comes from f1_plant_in_srvce in the ferc1 DB. It corresponds to
    the balances of the FERC Uniform System of Accounts for Electric Plant
    which is well documented here:

    https://www.law.cornell.edu/cfr/text/18/part-101

    Each FERC respondent reports starting & ending balances, and changes to
    the account balances, each year.
    """
    __tablename__ = 'plant_in_service_ferc1'
    respondent_id = Column(Integer,
                           ForeignKey('utilities_ferc1.respondent_id'),
                           primary_key=True)
    report_year = Column(Integer,
                         ForeignKey('years.year'),
                         primary_key=True)
    ferc_account_id = Column(String,
                             ForeignKey('ferc_accounts.id'),
                             primary_key=True)
    beginning_year_balance = Column(Numeric(14,2))
    additions = Column(Numeric(14,2))
    retirements = Column(Numeric(14,2))
    adjustments = Column(Numeric(14,2))
    transfers = Column(Numeric(14,2))
    year_end_balance = Column(Numeric(14,2))

<<<<<<< HEAD
class PlantSmallFERC1(models.PUDLBase):
    """
    Annual data on "small plants" imported from the f1_gnrt_plant table.

    Capacity and generation data related to a heterogenous collection of small
    plants that have to report to FERC. Includes many renewable energy
    facilities, as well as smaller thermal generation stations.
    """
    __tablename__ = 'plants_small_ferc1'
    __table_args__ = (ForeignKeyConstraint(
                        ['respondent_id', 'plant_name'],
                        ['plants_ferc1.respondent_id', 'plants_ferc1.plant_name']),)
    id = Column(Integer, autoincrement=True, primary_key=True)
    respondent_id = Column(Integer, nullable=False)
    plant_name = Column(String, nullable=False)
    report_year = Column(Integer, ForeignKey('years.year'), nullable=False)
    year_constructed = Column(Integer)
    total_capacity_mw = Column(Float)
    peak_demand_mw = Column(Float)
    net_generation_mwh = Column(Float)
    cost_of_plant_total = Column(Numeric(14,2))
    cost_of_plant_per_mw = Column(Numeric(14,2))
    cost_of_operation = Column(Numeric(14,2)) # No idea what this field is.
    expns_fuel = Column(Numeric(14,2))
    expns_maintenance = Column(Numeric(14,2))
    kind_of_fuel = Column(String)
    fuel_cost_per_mmbtu = Column(Numeric(14,2))

=======
>>>>>>> 34e792bb
class PlantHydroFERC1(models.PUDLBase):
    """
    Annual data on hydro plants from FERC form 1
    Christina is working on this one.
    """
    __tablename__ = 'plants_hydro_ferc1'
<<<<<<< HEAD
    plant_id = Column(Integer, ForeignKey('plants.id'), primary_key=True)
    utility_id = Column(Integer, ForeignKey('utilities.id'), primary_key=True)
    year = Column(Integer, ForeignKey('years.year'), primary_key=True)
    #respondent_id
    #report_year ?? Don't we need to link the report_year to the year ??
    project_no = Column(Integer)
=======
    __table_args__ = (ForeignKeyConstraint(
                        ['respondent_id', 'plant_name'],
                        ['plants_ferc1.respondent_id', 'plants_ferc1.plant_name']),)
    id = Column(Integer, autoincrement=True, primary_key=True)
    respondent_id = Column(Integer) #
    year = Column(Integer, ForeignKey('years.year'))
    project_number = Column(Integer)
>>>>>>> 34e792bb
    plant_name = Column(String)
    plant_kind = Column(String) #FK
    plant_construction = Column(String) #
    year_constructed = Column(Integer) #
    year_installed = Column(Integer) #
    total_capacity_mw = Column(Float) #name plate capacity
    peak_demand_mw = Column(Float) #Net Peak Demand on Plant-Megawatts (60 minutes)
    plant_hours_connected_while_generating = Column(Float) #Plant Hours Connect to Load
    net_capacity_favorable_conditions_mw = Column(Float) # Net Plant Capability (in megawatts) (a) Under Most Favorable Oper Conditions
    net_capacity_adverse_conditions = Column(Float) # Net Plant Capability (in megawatts) (b) Under the Most Adverse Oper Conditions
    avg_number_employees = Column(Float) #Average Number of Employees
    net_generation = Column(Float) #Net Generation, Exclusive of Plant Use - Kwh
    cost_land = Column(Float) #Land and Land Rights
    cost_structure = Column(Float) #Structures and Improvements
    cost_facilities = Column(Float) #Reservoirs, Dams, and Waterways
    cost_equipment = Column(Float) #Equipment Costs
    cost_roads = Column(Float) #Roads, Railroads, and Bridges
    asset_retire_cost = Column(Float) #Asset Retirement Costs
    cost_plant_total = Column(Float) #TOTAL cost (Total of 14 thru 19)
    cost_per_kw = Column(Float) #Cost per KW of Installed Capacity (line 20 / 5)
    expns_operations = Column(Float) #Operation Supervision and Engineering
    expns_water_pwr = Column(Float) #Water for Power
    expns_hydraulic = Column(Float) #Hydraulic Expenses
    expns_electric = Column(Float) #Electric Expenses
    expns_generation = Column(Float) #Misc Hydraulic Power Generation Expenses
    expns_rents = Column(Float) #Rents
    expns_engineering = Column(Float) #Maintenance Supervision and Engineering
    expns_structures = Column(Float) #Maintenance of Structures
    expns_dams = Column(Float) #Maintenance of Reservoirs, Dams, and Waterways
    expns_plant = Column(Float) #Maintenance of Electric Plant
    expns_misc_plant = Column(Float) #Maintenance of Misc Hydraulic Plant
    expns_production_total = Column(Float) #Total Production Expenses (total 23 thru 33)
    expns_kwh = Column(Float) #Expenses per net KWh
    #report_prd

# class PlantsPumpedHydro(models.PUDLBase):
#     """docstring for PlantsPumpedHydro"""
#     __tablename__ = 'plants_pummped_hydro_ferc1'
#     __table_args__ = (ForeignKeyConstraint(
#                         ['respondent_id', 'plant_name'],
#                         ['plants_ferc1.respondent_id', 'plants_ferc1.plant_name']),)
#     respondent_id = Column(Integer, nullable=False)
#     report_year = Colum(Integer, nullable=False)
#     #spplmnt_num       | integer               | not null  | plain    |              |
#     #row_number        | integer               | not null  | plain    |              |
#     #row_seq           | integer               |           | plain    |              |
#     #row_prvlg         | character varying(1)  |           | extended |              |
#     project_number = Column(Integer)
#     plant_name = Column(String, nullable=False)
#     plant_kind = Column(String)
#     year_constructed = Column(Integer)
#     year_installed = Column(Integer)
#     tot_capacity      | double precision      |           | plain    |              |
#     peak_demand       | double precision      |           | plain    |              |
#     plant_hours       | double precision      |           | plain    |              |
#     plant_capability  | double precision      |           | plain    |              |
#     avg_num_of_emp    | double precision      |           | plain    |              |
#     net_generation    | double precision      |           | plain    |              |
#     energy_used       | double precision      |           | plain    |              |
#     net_load          | double precision      |           | plain    |              |
#     cost_land         | double precision      |           | plain    |              |
#     cost_structures   | double precision      |           | plain    |              |
#     cost_facilties    | double precision      |           | plain    |              |
#     cost_wheels       | double precision      |           | plain    |              |
#     cost_electric     | double precision      |           | plain    |              |
#     cost_misc_eqpmnt  | double precision      |           | plain    |              |
#     cost_roads        | double precision      |           | plain    |              |
#     asset_retire_cost | double precision      |           | plain    |              |
#     cost_of_plant     | double precision      |           | plain    |              |
#     cost_per_kw       | double precision      |           | plain    |              |
#     expns_operations  | double precision      |           | plain    |              |
#     expns_water_pwr   | double precision      |           | plain    |              |
#     expns_pump_strg   | double precision      |           | plain    |              |
#     expns_electric    | double precision      |           | plain    |              |
#     expns_misc_power  | double precision      |           | plain    |              |
#     expns_rents       | double precision      |           | plain    |              |
#     expns_engneering  | double precision      |           | plain    |              |
#     expns_structures  | double precision      |           | plain    |              |
#     expns_dams        | double precision      |           | plain    |              |
#     expns_plant       | double precision      |           | plain    |              |
#     expns_misc_plnt   | double precision      |           | plain    |              |
#     expns_producton   | double precision      |           | plain    |              |
#     pumping_expenses  | double precision      |           | plain    |              |
#     tot_prdctn_exns   | double precision      |           | plain    |              |
#     expns_kwh         | double precision      |           | plain    |              |
#     #report_prd        | integer               | not null  | plain    |              |<|MERGE_RESOLUTION|>--- conflicted
+++ resolved
@@ -117,7 +117,6 @@
     transfers = Column(Numeric(14,2))
     year_end_balance = Column(Numeric(14,2))
 
-<<<<<<< HEAD
 class PlantSmallFERC1(models.PUDLBase):
     """
     Annual data on "small plants" imported from the f1_gnrt_plant table.
@@ -146,30 +145,18 @@
     kind_of_fuel = Column(String)
     fuel_cost_per_mmbtu = Column(Numeric(14,2))
 
-=======
->>>>>>> 34e792bb
 class PlantHydroFERC1(models.PUDLBase):
     """
     Annual data on hydro plants from FERC form 1
     Christina is working on this one.
     """
     __tablename__ = 'plants_hydro_ferc1'
-<<<<<<< HEAD
     plant_id = Column(Integer, ForeignKey('plants.id'), primary_key=True)
     utility_id = Column(Integer, ForeignKey('utilities.id'), primary_key=True)
     year = Column(Integer, ForeignKey('years.year'), primary_key=True)
     #respondent_id
     #report_year ?? Don't we need to link the report_year to the year ??
     project_no = Column(Integer)
-=======
-    __table_args__ = (ForeignKeyConstraint(
-                        ['respondent_id', 'plant_name'],
-                        ['plants_ferc1.respondent_id', 'plants_ferc1.plant_name']),)
-    id = Column(Integer, autoincrement=True, primary_key=True)
-    respondent_id = Column(Integer) #
-    year = Column(Integer, ForeignKey('years.year'))
-    project_number = Column(Integer)
->>>>>>> 34e792bb
     plant_name = Column(String)
     plant_kind = Column(String) #FK
     plant_construction = Column(String) #
