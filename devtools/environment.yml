name: pudl-dev
channels:
  - conda-forge
  - defaults
  - intake
dependencies:
  # install_requires
  - addfips~=0.3.0
  - catalystcoop.dbfread~=3.0
  - coloredlogs~=15.0
  - contextily~=1.0
  - datapackage~=1.11
  - geopandas~=0.8.1
  - goodtables-pandas-py~=0.2.0
<<<<<<< HEAD
  - google-cloud-storage~=1.35.0
  - google-cloud-bigquery~=1.6
=======
  - google-cloud-storage~=1.35
  - google-cloud-bigquery~=1.28
>>>>>>> 6c1c3907
  - matplotlib~=3.0
  - networkx~=2.2
  - numpy~=1.20
  - pandas~=1.2
  - pip~=21.0
  - prefect~=0.14.2
  - pyarrow~=3.0
  - pyyaml~=5.0
  - python~=3.8
  - python-snappy~=0.5.4
  - scikit-learn~=0.24
  - scipy~=1.6
  - seaborn~=0.11.1
  - setuptools_scm~=5.0.1
  - sqlalchemy~=1.3
  - tableschema~=1.12
  - tableschema-sql~=1.3
  - timezonefinder~=5.0
  - tqdm~=4.0
  - xlsxwriter~=1.3

  # doc_requires
  - doc8~=0.8.0
  - sphinx~=3.0
  - sphinx-issues~=1.2
  - sphinx_rtd_theme~=0.5.0

  # test_requires
  - bandit~=1.6
  - coverage~=5.3
  - flake8~=3.8
  - flake8-builtins~=1.5
  - flake8-colors~=0.1.0
  - flake8-docstrings~=1.5
  - flake8-rst-docstrings~=0.0.14
  - mccabe~=0.6.0
  - nbval~=0.9.0
  - pep8-naming~=0.11.0
  - pre_commit~=2.9
  - pydocstyle~=5.1
  - pytest~=6.2
  - pytest-cov~=2.10
  - responses~=0.12.1

  # development
  - autopep8~=1.5
  - ipdb~=0.13.4
  - isort~=5.0
  - jedi~=0.17.2
  - lxml~=4.6
  - pandoc~=2.11
  - pdbpp~=0.10
  - tox~=3.20
  - twine~=3.3

  # user environment
  - dask~=2020.12
  - dask-labextension~=5.0
  - jupyter-resource-usage~=0.5.0
  - jupyterlab~=3.0
  - nodejs~=12.19
  - pygeos~=0.8.0
  - pysal~=2.1.0
  - python-graphviz~=0.16.0

  - pip:
    - flake8-use-fstring~=1.0     # development
    - fredapi~=0.4.3              # user environment
    - pytest-console-scripts~=1.1 # test_requires
    - recordlinkage~=0.14.0       # user environment<|MERGE_RESOLUTION|>--- conflicted
+++ resolved
@@ -12,13 +12,8 @@
   - datapackage~=1.11
   - geopandas~=0.8.1
   - goodtables-pandas-py~=0.2.0
-<<<<<<< HEAD
-  - google-cloud-storage~=1.35.0
-  - google-cloud-bigquery~=1.6
-=======
+  - google-cloud-bigquery~=1.28
   - google-cloud-storage~=1.35
-  - google-cloud-bigquery~=1.28
->>>>>>> 6c1c3907
   - matplotlib~=3.0
   - networkx~=2.2
   - numpy~=1.20
